--- conflicted
+++ resolved
@@ -1,10 +1,6 @@
 import { expect, test } from '@grafana/plugin-e2e';
 import { ExplorePage } from './fixtures/explore';
-<<<<<<< HEAD
-import {testIds} from "../src/services/testIds";
-=======
 import { testIds } from "../src/services/testIds";
->>>>>>> 12174ddb
 
 test.describe('explore services breakdown page', () => {
   let explorePage: ExplorePage;
@@ -18,7 +14,6 @@
   test('should filter logs panel on search', async ({ page }) => {
     await explorePage.serviceBreakdownSearch.click();
     await explorePage.serviceBreakdownSearch.fill('broadcast');
-    await page.getByRole('radiogroup').getByTestId(testIds.logsPanelHeader.radio).nth(0).click()
     await expect(page.getByRole('table').locator('tr').first().getByText('broadcast')).toBeVisible();
     await expect(page).toHaveURL(/broadcast/);
   });
@@ -27,6 +22,7 @@
     const initialText = await page.getByTestId(testIds.table.wrapper).allTextContents()
     await explorePage.serviceBreakdownSearch.click();
     await explorePage.serviceBreakdownSearch.fill('broadcast');
+      await page.getByRole('radiogroup').getByTestId(testIds.logsPanelHeader.radio).nth(1).click()
     const afterFilterText = await page.getByTestId(testIds.table.wrapper).allTextContents()
     expect(initialText).not.toBe(afterFilterText)
   })
@@ -176,7 +172,6 @@
     await page.getByText('mimir-distributor').click();
 
     // open logs panel
-    await page.getByRole('radiogroup').getByTestId(testIds.logsPanelHeader.radio).nth(0).click()
     await page.getByTitle('See log details').nth(1).click();
 
     // find text corresponding text to match adhoc filter
