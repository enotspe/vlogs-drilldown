--- conflicted
+++ resolved
@@ -15,23 +15,13 @@
   VariableDependencyConfig,
 } from '@grafana/scenes';
 import { Box, Stack, Tab, TabsBar, useStyles2 } from '@grafana/ui';
-<<<<<<< HEAD
-import { renderLogQLLabelFilters } from 'Components/IndexScene/IndexScene';
-import { SERVICE_NAME } from 'Components/ServiceSelectionScene/ServiceSelectionScene';
-=======
->>>>>>> ea4ccbf7
 import { Unsubscribable } from 'rxjs';
 import { reportAppInteraction, USER_EVENTS_ACTIONS, USER_EVENTS_PAGES } from 'services/analytics';
 import { DetectedLabelsResponse } from 'services/fields';
 import { sortLabelsByCardinality } from 'services/filters';
 import { getQueryRunner } from 'services/panel';
-<<<<<<< HEAD
-import { buildLokiQuery } from 'services/query';
-import { getSlug, navigateToBreakdown, navigateToIndex, PageSlugs, PLUGIN_ID } from 'services/routing';
-=======
 import { buildLokiQuery, renderLogQLStreamSelector } from 'services/query';
 import { getSlug, navigateToBreakdown, navigateToIndex, PLUGIN_ID, PageSlugs } from 'services/routing';
->>>>>>> ea4ccbf7
 import { getExplorationFor, getLokiDatasource } from 'services/scenes';
 import { testIds } from 'services/testIds';
 import {
@@ -41,12 +31,7 @@
   LOG_STREAM_SELECTOR_EXPR,
   VAR_DATASOURCE,
   VAR_FIELDS,
-<<<<<<< HEAD
-  VAR_FILTERS,
-=======
   VAR_LABELS,
-  VAR_LOGS_FORMAT,
->>>>>>> ea4ccbf7
   VAR_PATTERNS,
 } from 'services/variables';
 import { buildFieldsBreakdownActionScene } from './Breakdowns/FieldsBreakdownScene';
