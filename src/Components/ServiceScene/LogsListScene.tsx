--- conflicted
+++ resolved
@@ -12,15 +12,12 @@
   SceneTimeRangeLike,
 } from '@grafana/scenes';
 import { LineFilter } from './LineFilter';
-<<<<<<< HEAD
 import { AdHocVariableFilter, TimeRange } from '@grafana/data';
 import { SelectedTableRow } from '../Table/LogLineCellComponent';
 import { LogsTableScene } from './LogsTableScene';
 import { LogsPanelHeaderActions } from '../Table/LogsHeaderActions';
-=======
 import { LogsVolumePanel } from './LogsVolumePanel';
 import { css } from '@emotion/css';
->>>>>>> 12174ddb
 
 export interface LogsListSceneState extends SceneObjectState {
   loading?: boolean;
@@ -52,14 +49,12 @@
   constructor(state: Partial<LogsListSceneState>) {
     super({
       ...state,
-      visualizationType:
-        (localStorage.getItem(VISUALIZATION_TYPE_LOCALSTORAGE_KEY) as LogsVisualizationType) ?? 'table',
+      visualizationType: (localStorage.getItem(VISUALIZATION_TYPE_LOCALSTORAGE_KEY) as LogsVisualizationType) ?? 'logs',
     });
 
     this.addActivationHandler(this.onActivate.bind(this));
   }
 
-<<<<<<< HEAD
   getUrlState() {
     const urlColumns = this.state.urlColumns ?? [];
     const selectedLine = this.state.selectedLine;
@@ -98,10 +93,7 @@
     }
   }
 
-  public _onActivate() {
-=======
   public onActivate() {
->>>>>>> 12174ddb
     if (!this.state.panel) {
       this.setState({
         panel: this.getVizPanel(),
@@ -119,6 +111,7 @@
 
   private getLogsPanel() {
     const visualizationType = this.state.visualizationType;
+
     return new SceneFlexItem({
       height: 'calc(100vh - 220px)',
       body: PanelBuilders.logs()
@@ -147,23 +140,12 @@
           body: new LineFilter(),
           ySizing: 'content',
         }),
-<<<<<<< HEAD
         this.state.visualizationType === 'logs'
           ? this.getLogsPanel()
           : new SceneFlexItem({
               height: 'calc(100vh - 220px)',
               body: new LogsTableScene({}),
             }),
-=======
-        new SceneFlexItem({
-          height: 'calc(100vh - 220px)',
-          body: PanelBuilders.logs()
-            .setOption('showLogContextToggle', true)
-            .setOption('showTime', true)
-            .setHoverHeader(true)
-            .build(),
-        }),
->>>>>>> 12174ddb
       ],
     });
   }
