--- conflicted
+++ resolved
@@ -9,13 +9,8 @@
 import { PatternFrame } from './PatternsBreakdownScene';
 import React from 'react';
 import { AppliedPattern, IndexScene } from '../../IndexScene/IndexScene';
-<<<<<<< HEAD
-import { DataFrame, GrafanaTheme2, LoadingState, PanelData } from '@grafana/data';
+import { DataFrame, GrafanaTheme2, LoadingState, PanelData, scaledUnits } from '@grafana/data';
 import { AxisPlacement, Column, InteractiveTable, TooltipDisplayMode, useTheme2 } from '@grafana/ui';
-=======
-import { DataFrame, LoadingState, PanelData, scaledUnits } from '@grafana/data';
-import { AxisPlacement, Column, InteractiveTable, TooltipDisplayMode } from '@grafana/ui';
->>>>>>> 6fd14916
 import { CellProps } from 'react-table';
 import { css, cx } from '@emotion/css';
 import { onPatternClick } from './FilterByPatternsButton';
@@ -102,17 +97,10 @@
         id: 'count',
         header: 'Count',
         sortType: 'number',
-<<<<<<< HEAD
-        cell: (props) => (
-          <div className={styles.countTextWrap}>
-            <div>{props.cell.row.original.sum.toLocaleString()}</div>
-          </div>
-        ),
-=======
         cell: (props) => {
           const value = scaledUnits(1000, SCALED_UNITS)(props.cell.row.original.sum);
           return (
-            <div className={vizStyles.countTextWrap}>
+            <div className={styles.countTextWrap}>
               <div>
                 {value.prefix ?? ''}
                 {value.text}
@@ -121,7 +109,6 @@
             </div>
           );
         },
->>>>>>> 6fd14916
       },
       {
         id: 'percent',
