import {
  PanelBuilders,
  SceneComponentProps,
  SceneDataNode,
  sceneGraph,
  SceneObjectBase,
  SceneObjectState,
} from '@grafana/scenes';
import { PatternFrame, PatternsBreakdownScene } from './PatternsBreakdownScene';
import React, { RefCallback } from 'react';
import { AppliedPattern, IndexScene } from '../../IndexScene/IndexScene';
import { DataFrame, LoadingState, PanelData } from '@grafana/data';
import { Column, InteractiveTable, TooltipDisplayMode } from '@grafana/ui';
import { CellProps } from 'react-table';
import { css } from '@emotion/css';
import { onPatternClick } from './FilterByPatternsButton';
import { FilterButton } from '../../FilterButton';
import { config } from '@grafana/runtime';
import { testIds } from '../../../services/testIds';
import { useMeasure } from 'react-use';

export interface SingleViewTableSceneState extends SceneObjectState {
  patternFrames: PatternFrame[];
  appliedPatterns?: AppliedPattern[];
}

interface WithCustomCellData {
  pattern: string;
  dataFrame: DataFrame;
  sum: number;
  // samples: Array<[number, string]>,
  includeLink: () => void;
  excludeLink: () => void;
  undoLink: () => void;
}

export class PatternsViewTableScene extends SceneObjectBase<SingleViewTableSceneState> {
  constructor(state: SingleViewTableSceneState) {
    super({
      ...state,
    });
  }

  // The component PatternTableViewSceneComponent contains hooks, eslint will complain if hooks are used within typescript class, so we work around this by defining the render method as a separate function
  public static Component = PatternTableViewSceneComponent;

  /**
   * Build columns for interactive table (wrapper for react-table v7)
   * @param total
   * @param containerWidth
   * @param appliedPatterns
   * @protected
   */
  public buildColumns(total: number, containerWidth: number, appliedPatterns?: AppliedPattern[]) {
    const timeRange = sceneGraph.getTimeRange(this).state.value;
    const columns: Array<Column<WithCustomCellData>> = [
      {
        id: 'volume-samples',
        header: '',
        cell: (props: CellProps<WithCustomCellData>) => {
          const panelData: PanelData = {
            timeRange: timeRange,
            series: [props.cell.row.original.dataFrame],
            state: LoadingState.Done,
          };
          const dataNode = new SceneDataNode({
            data: panelData,
          });

          const timeSeries = PanelBuilders.timeseries()
            .setData(dataNode)
            .setHoverHeader(true)
            .setOption('tooltip', {
              mode: TooltipDisplayMode.None,
            })
            .setCustomFieldConfig('hideFrom', {
              legend: true,
              tooltip: true,
            })
            .setDisplayMode('transparent')
            .build();

          return (
            <div className={vizStyles.tableTimeSeriesWrap}>
              <div className={vizStyles.tableTimeSeries}>
                <timeSeries.Component model={timeSeries} />
              </div>
            </div>
          );
        },
      },
      {
        id: 'percent',
        header: 'Count',
        sortType: 'number',
        cell: (props) => (
          <div className={vizStyles.countText}>
            {props.cell.row.original.sum.toLocaleString()} ({((100 * props.cell.row.original.sum) / total).toFixed(0)}%)
          </div>
        ),
      },
      {
        id: 'pattern',
        header: 'Pattern',
        cell: (props: CellProps<WithCustomCellData>) => {
          return <div className={getTablePatternTextStyles(containerWidth)}>{props.cell.row.original.pattern}</div>;
        },
      },
      {
        id: 'include',
        header: undefined,
        disableGrow: true,
        cell: (props: CellProps<WithCustomCellData>) => {
          const existingPattern = appliedPatterns?.find(
            (appliedPattern) => appliedPattern.pattern === props.cell.row.original.pattern
          );
          const isIncluded = existingPattern?.type === 'include';
          const isExcluded = existingPattern?.type === 'exclude';
          return (
            <FilterButton
              isExcluded={isExcluded}
              isIncluded={isIncluded}
              onInclude={() => props.cell.row.original.includeLink()}
              onExclude={() => props.cell.row.original.excludeLink()}
              onReset={() => props.cell.row.original.undoLink()}
            />
          );
        },
      },
    ];
    return columns;
  }

  /**
   * Filter visible patterns in table, and return cell data for InteractiveTable
   * @param patternFrames
   * @param legendSyncPatterns
   * @private
   */
  public buildTableData(patternFrames: PatternFrame[], legendSyncPatterns: Set<string>): WithCustomCellData[] {
    const logExploration = sceneGraph.getAncestor(this, IndexScene);
    return patternFrames
      .filter((patternFrame) => {
        return legendSyncPatterns.size ? legendSyncPatterns.has(patternFrame.pattern) : true;
      })
      .map((pattern: PatternFrame) => {
        return {
          dataFrame: pattern.dataFrame,
          pattern: pattern.pattern,
          sum: pattern.sum,
          includeLink: () =>
            onPatternClick({
              pattern: pattern.pattern,
              type: 'include',
              indexScene: logExploration,
            }),
          excludeLink: () =>
            onPatternClick({
              pattern: pattern.pattern,
              type: 'exclude',
              indexScene: logExploration,
            }),
          undoLink: () =>
            onPatternClick({
              pattern: pattern.pattern,
              type: 'undo',
              indexScene: logExploration,
            }),
        };
      });
  }
}

const theme = config.theme2;

const getTablePatternTextStyles = (width: number) => {
  if (width > 0) {
    return css({
      minWidth: '200px',
      width: `calc(${width}px - 460px)`,
      maxWidth: '100%',
      fontFamily: theme.typography.fontFamilyMonospace,
      overflow: 'hidden',
      overflowWrap: 'break-word',
    });
  }
  return css({
    minWidth: '200px',
    fontFamily: theme.typography.fontFamilyMonospace,
<<<<<<< HEAD
    overflow: 'hidden',
    overflowWrap: 'break-word',
  });
};

const vizStyles = {
=======
  }),
  countText: css({
    textAlign: 'right',
  }),
>>>>>>> f7284d95
  tableTimeSeriesWrap: css({
    width: '230px',
    pointerEvents: 'none',
  }),
  tableWrapWrap: css({
    width: '100%',
    overflowX: 'hidden',
    // Need to define explicit height for overflowX
    height: 'calc(100vh - 580px)',
    minHeight: '470px',
  }),
  tableWrap: css({
    width: '100%',
  }),
  tableTimeSeries: css({
    height: '30px',
    overflow: 'hidden',
    // Hide header on hover hack
    '.show-on-hover': {
      display: 'none',
    },
  }),
};

export function PatternTableViewSceneComponent({ model }: SceneComponentProps<PatternsViewTableScene>) {
  const { patternFrames, appliedPatterns } = model.useState();

  // Get state from parent
  const parent = sceneGraph.getAncestor(model, PatternsBreakdownScene);
  const { legendSyncPatterns } = parent.useState();

  const [ref, { width }] = useMeasure();

  // Calculate total for percentages
  const total = patternFrames.reduce((previousValue, frame) => {
    return previousValue + frame.sum;
  }, 0);

  const tableData = model.buildTableData(patternFrames, legendSyncPatterns);
  const columns = model.buildColumns(total, width, appliedPatterns);

  return (
    <div className={vizStyles.tableWrapWrap} ref={ref as RefCallback<HTMLDivElement>}>
      <div data-testid={testIds.patterns.tableWrapper} className={vizStyles.tableWrap}>
        <InteractiveTable columns={columns} data={tableData} getRowId={(r: WithCustomCellData) => r.pattern} />
      </div>
    </div>
  );
}<|MERGE_RESOLUTION|>--- conflicted
+++ resolved
@@ -177,7 +177,7 @@
   if (width > 0) {
     return css({
       minWidth: '200px',
-      width: `calc(${width}px - 460px)`,
+      width: `calc(${width}px - 485px)`,
       maxWidth: '100%',
       fontFamily: theme.typography.fontFamilyMonospace,
       overflow: 'hidden',
@@ -187,19 +187,15 @@
   return css({
     minWidth: '200px',
     fontFamily: theme.typography.fontFamilyMonospace,
-<<<<<<< HEAD
     overflow: 'hidden',
     overflowWrap: 'break-word',
   });
 };
 
 const vizStyles = {
-=======
-  }),
   countText: css({
     textAlign: 'right',
   }),
->>>>>>> f7284d95
   tableTimeSeriesWrap: css({
     width: '230px',
     pointerEvents: 'none',
