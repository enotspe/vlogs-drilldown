--- conflicted
+++ resolved
@@ -112,15 +112,11 @@
         id: 'pattern',
         header: 'Pattern',
         cell: (props: CellProps<WithCustomCellData>) => {
-<<<<<<< HEAD
-          return <div className={getTablePatternTextStyles()}>{props.cell.row.original.pattern}</div>;
-=======
           return (
-            <div className={cx(getTablePatternTextStyles(containerWidth), vizStyles.tablePatternTextDefault)}>
+            <div className={cx(getTablePatternTextStyles(), vizStyles.tablePatternTextDefault)}>
               {props.cell.row.original.pattern}
             </div>
           );
->>>>>>> 95d054b7
         },
       },
       {
@@ -190,7 +186,6 @@
 
 const theme = config.theme2;
 
-<<<<<<< HEAD
 const getTablePatternTextStyles = () => {
   return css({
     minWidth: '200px',
@@ -198,18 +193,7 @@
     overflow: 'hidden',
     overflowWrap: 'break-word',
   });
-=======
-const getTablePatternTextStyles = (width: number) => {
-  if (width > 0) {
-    return css({
-      // the widths of the other columns is mostly static, and they take up about 525px, this will get cleaned up in #392
-      width: `calc(${width}px - 525px)`,
-    });
-  }
-  return null;
->>>>>>> 95d054b7
 };
-
 const vizStyles = {
   tablePatternTextDefault: css({
     fontFamily: theme.typography.fontFamilyMonospace,
@@ -218,6 +202,7 @@
     overflow: 'hidden',
     overflowWrap: 'break-word',
     fontSize: theme.typography.bodySmall.fontSize,
+    wordBreak: 'break-word',
   }),
   countTextWrap: css({
     textAlign: 'right',
@@ -245,10 +230,6 @@
   tableTimeSeries: css({
     height: '30px',
     overflow: 'hidden',
-    // Hide header on hover hack
-    '.show-on-hover': {
-      display: 'none',
-    },
   }),
 };
 
