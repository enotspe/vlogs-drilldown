import { css } from '@emotion/css';
import React from 'react';

import { DataFrame, GrafanaTheme2, SelectableValue } from '@grafana/data';
import {
  AdHocFiltersVariable,
  CustomVariable,
  PanelBuilders,
  SceneComponentProps,
  SceneCSSGridItem,
  SceneCSSGridLayout,
  SceneFlexItem,
  SceneFlexItemLike,
  SceneFlexLayout,
  sceneGraph,
  SceneObject,
  SceneObjectBase,
  SceneObjectState,
  SceneQueryRunner,
  SceneReactObject,
  SceneVariableSet,
  VariableDependencyConfig,
} from '@grafana/scenes';
import { Button, DrawStyle, Field, LoadingPlaceholder, StackingMode, useStyles2 } from '@grafana/ui';
import { AddToFiltersGraphAction } from './AddToFiltersButton';
import { ByFrameRepeater } from './ByFrameRepeater';
import { LayoutSwitcher } from './LayoutSwitcher';
import { StatusWrapper } from './StatusWrapper';
import { FieldSelector } from './FieldSelector';
import { getLabelValueScene, DetectedLabelsResponse } from 'services/fields';
import {
  VAR_FILTERS,
  VAR_LABEL_GROUP_BY,
  ALL_VARIABLE_VALUE,
  explorationDS,
  LOG_STREAM_SELECTOR_EXPR,
} from 'services/variables';
import { getLokiDatasource, getLabelOptions } from 'services/scenes';
import { PLUGIN_ID } from 'services/routing';
<<<<<<< HEAD
import { buildLokiQuery } from 'services/query';
=======
import { USER_EVENTS_ACTIONS, USER_EVENTS_PAGES, reportAppInteraction } from 'services/analytics';
>>>>>>> 924ac1db

export interface LabelBreakdownSceneState extends SceneObjectState {
  body?: SceneObject;
  labels: Array<SelectableValue<string>>;
  value?: string;
  loading?: boolean;
  error?: string;
  blockingMessage?: string;
}

export class LabelBreakdownScene extends SceneObjectBase<LabelBreakdownSceneState> {
  protected _variableDependency = new VariableDependencyConfig(this, {
    variableNames: [VAR_FILTERS],
    onReferencedVariableValueChanged: this.onReferencedVariableValueChanged.bind(this),
  });

  constructor(state: Partial<LabelBreakdownSceneState>) {
    super({
      $variables:
        state.$variables ??
        new SceneVariableSet({
          variables: [new CustomVariable({ name: VAR_LABEL_GROUP_BY, defaultToAll: true, includeAll: true })],
        }),
      labels: state.labels ?? [],
      loading: true,
      ...state,
    });

    this.addActivationHandler(this._onActivate.bind(this));
  }

  private _onActivate() {
    const variable = this.getVariable();

    variable.subscribeToState((newState, oldState) => {
      if (
        newState.options !== oldState.options ||
        newState.value !== oldState.value ||
        newState.loading !== oldState.loading
      ) {
        this.updateBody(variable);
      }
    });

    this.updateBody(variable);
  }

  private getVariable(): CustomVariable {
    const variable = sceneGraph.lookupVariable(VAR_LABEL_GROUP_BY, this)!;
    if (!(variable instanceof CustomVariable)) {
      throw new Error('Group by variable not found');
    }

    return variable;
  }

  private onReferencedVariableValueChanged() {
    const variable = this.getVariable();
    variable.changeValueTo(ALL_VARIABLE_VALUE);
    this.updateBody(variable);
  }

  private async updateBody(variable: CustomVariable) {
    const ds = await getLokiDatasource(this);

    if (!ds) {
      return;
    }

    const timeRange = sceneGraph.getTimeRange(this).state.value;
    const filters = sceneGraph.lookupVariable(VAR_FILTERS, this)! as AdHocFiltersVariable;

    const { detectedLabels } = await ds.getResource<DetectedLabelsResponse>(
      'detected_labels',
      {
        query: filters.state.filterExpression,
        start: timeRange.from.utc().toISOString(),
        end: timeRange.to.utc().toISOString(),
      },
      {
        headers: {
          'X-Query-Tags': `Source=${PLUGIN_ID}`,
        },
      }
    );

    if (!detectedLabels || !Array.isArray(detectedLabels)) {
      return;
    }

    const labels = detectedLabels
      .filter((a) => a.cardinality > 1)
      .sort((a, b) => a.cardinality - b.cardinality)
      .map((l) => l.label);
    const options = getLabelOptions(this, labels);

    const stateUpdate: Partial<LabelBreakdownSceneState> = {
      loading: false,
      value: String(variable.state.value),
      labels: options, // this now includes "all"
      blockingMessage: undefined,
    };

    stateUpdate.body = variable.hasAllValue() ? buildLabelsLayout(options) : buildLabelValuesLayout(variable);

    this.setState(stateUpdate);
  }

  public onChange = (value?: string) => {
    if (!value) {
      return;
    }

    const variable = this.getVariable();
    reportAppInteraction(
      USER_EVENTS_PAGES.service_details,
      USER_EVENTS_ACTIONS.service_details.select_field_in_breakdown_clicked,
      {
        label: value,
        previousLabel: variable.getValueText(),
        view: 'labels',
      }
    );

    variable.changeValueTo(value);
  };

  public static Component = ({ model }: SceneComponentProps<LabelBreakdownScene>) => {
    const { labels, body, loading, value, blockingMessage } = model.useState();
    const styles = useStyles2(getStyles);

    return (
      <div className={styles.container}>
        <StatusWrapper {...{ isLoading: loading, blockingMessage }}>
          <div className={styles.controls}>
            {!loading && labels.length > 0 && (
              <div className={styles.controlsLeft}>
                <Field label="By label">
                  <FieldSelector options={labels} value={value} onChange={model.onChange} />
                </Field>
              </div>
            )}
            {body instanceof LayoutSwitcher && (
              <div className={styles.controlsRight}>
                <body.Selector model={body} />
              </div>
            )}
          </div>
          <div className={styles.content}>{body && <body.Component model={body} />}</div>
        </StatusWrapper>
      </div>
    );
  };
}

function getStyles(theme: GrafanaTheme2) {
  return {
    container: css({
      flexGrow: 1,
      display: 'flex',
      minHeight: '100%',
      flexDirection: 'column',
    }),
    content: css({
      flexGrow: 1,
      display: 'flex',
      paddingTop: theme.spacing(0),
    }),
    controls: css({
      flexGrow: 0,
      display: 'flex',
      alignItems: 'top',
      gap: theme.spacing(2),
    }),
    controlsRight: css({
      flexGrow: 0,
      display: 'flex',
      justifyContent: 'flex-end',
    }),
    controlsLeft: css({
      display: 'flex',
      justifyContent: 'flex-left',
      justifyItems: 'left',
      width: '100%',
      flexDirection: 'column',
    }),
  };
}

function buildLabelsLayout(options: Array<SelectableValue<string>>) {
  const children: SceneFlexItemLike[] = [];

  for (const option of options) {
    const { value: optionValue } = option;
    if (optionValue === ALL_VARIABLE_VALUE || !optionValue) {
      continue;
    }

    children.push(
      new SceneCSSGridItem({
        body: PanelBuilders.timeseries()
          .setTitle(optionValue)
          .setData(
            new SceneQueryRunner({
              maxDataPoints: 300,
              datasource: explorationDS,
              queries: [buildLokiQuery(getExpr(optionValue), { legendFormat: `{{${optionValue}}}` })],
            })
          )
          .setHeaderActions(new SelectLabelAction({ labelName: String(optionValue) }))
          .setHeaderActions(new SelectLabelAction({ labelName: String(optionValue) }))
          .setCustomFieldConfig('stacking', { mode: StackingMode.Normal })
          .setCustomFieldConfig('fillOpacity', 100)
          .setCustomFieldConfig('lineWidth', 0)
          .setCustomFieldConfig('pointSize', 0)
          .setCustomFieldConfig('drawStyle', DrawStyle.Bars)
          .build(),
      })
    );
  }

  return new LayoutSwitcher({
    options: [
      { value: 'grid', label: 'Grid' },
      { value: 'rows', label: 'Rows' },
    ],
    active: 'grid',
    actionView: 'labels',
    layouts: [
      new SceneCSSGridLayout({
        templateColumns: GRID_TEMPLATE_COLUMNS,
        autoRows: '200px',
        children: children,
      }),
      new SceneCSSGridLayout({
        templateColumns: '1fr',
        autoRows: '200px',
        children: children.map((child) => child.clone()),
      }),
    ],
  });
}

function getExpr(tagKey: string) {
  return `sum(count_over_time(${LOG_STREAM_SELECTOR_EXPR} | drop __error__ | ${tagKey}!="" [$__auto])) by (${tagKey})`;
}

const GRID_TEMPLATE_COLUMNS = 'repeat(auto-fit, minmax(400px, 1fr))';

function buildLabelValuesLayout(variable: CustomVariable) {
  const tagKey = variable.getValueText();
  const query = buildLokiQuery(getExpr(tagKey), { legendFormat: `{{${tagKey}}}` });

  let bodyOpts = PanelBuilders.timeseries();
  bodyOpts = bodyOpts
    .setCustomFieldConfig('stacking', { mode: StackingMode.Normal })
    .setCustomFieldConfig('fillOpacity', 100)
    .setCustomFieldConfig('lineWidth', 0)
    .setCustomFieldConfig('pointSize', 0)
    .setCustomFieldConfig('drawStyle', DrawStyle.Bars)
    .setTitle(variable.getValueText());

  const body = bodyOpts.build();

  return new LayoutSwitcher({
    $data: new SceneQueryRunner({
      datasource: explorationDS,
      maxDataPoints: 300,
      queries: [query],
    }),
    options: [
      { value: 'single', label: 'Single' },
      { value: 'grid', label: 'Grid' },
      { value: 'rows', label: 'Rows' },
    ],
    active: 'grid',
    actionView: 'labels',
    layouts: [
      new SceneFlexLayout({
        direction: 'column',
        children: [
          new SceneFlexItem({
            minHeight: 300,
            body,
          }),
        ],
      }),
      new ByFrameRepeater({
        body: new SceneCSSGridLayout({
          templateColumns: GRID_TEMPLATE_COLUMNS,
          autoRows: '200px',
          children: [
            new SceneFlexItem({
              body: new SceneReactObject({
                reactNode: <LoadingPlaceholder text="Loading..." />,
              }),
            }),
          ],
        }),
        getLayoutChild: getLabelValueScene(
          getLabelValue,
          query.expr.includes('count_over_time') ? DrawStyle.Bars : DrawStyle.Line
        ),
      }),
      new ByFrameRepeater({
        body: new SceneCSSGridLayout({
          templateColumns: '1fr',
          autoRows: '200px',
          children: [
            new SceneFlexItem({
              body: new SceneReactObject({
                reactNode: <LoadingPlaceholder text="Loading..." />,
              }),
            }),
          ],
        }),
        getLayoutChild: getLabelValueScene(
          getLabelValue,
          query.expr.includes('count_over_time') ? DrawStyle.Bars : DrawStyle.Line
        ),
      }),
    ],
  });
}

function getLabelValue(frame: DataFrame) {
  const labels = frame.fields[1]?.labels;

  if (!labels) {
    return 'No labels';
  }

  const keys = Object.keys(labels);
  if (keys.length === 0) {
    return 'No labels';
  }

  return labels[keys[0]];
}

export function buildLabelBreakdownActionScene() {
  return new SceneFlexItem({
    body: new LabelBreakdownScene({}),
  });
}

interface SelectLabelActionState extends SceneObjectState {
  labelName: string;
}
export class SelectLabelAction extends SceneObjectBase<SelectLabelActionState> {
  public onClick = () => {
    getBreakdownSceneFor(this).onChange(this.state.labelName);
  };

  public static Component = ({ model }: SceneComponentProps<AddToFiltersGraphAction>) => {
    return (
      <Button variant="secondary" size="sm" onClick={model.onClick}>
        Select
      </Button>
    );
  };
}

function getBreakdownSceneFor(model: SceneObject): LabelBreakdownScene {
  if (model instanceof LabelBreakdownScene) {
    return model;
  }

  if (model.parent) {
    return getBreakdownSceneFor(model.parent);
  }

  throw new Error('Unable to find breakdown scene');
}<|MERGE_RESOLUTION|>--- conflicted
+++ resolved
@@ -37,11 +37,8 @@
 } from 'services/variables';
 import { getLokiDatasource, getLabelOptions } from 'services/scenes';
 import { PLUGIN_ID } from 'services/routing';
-<<<<<<< HEAD
 import { buildLokiQuery } from 'services/query';
-=======
 import { USER_EVENTS_ACTIONS, USER_EVENTS_PAGES, reportAppInteraction } from 'services/analytics';
->>>>>>> 924ac1db
 
 export interface LabelBreakdownSceneState extends SceneObjectState {
   body?: SceneObject;
