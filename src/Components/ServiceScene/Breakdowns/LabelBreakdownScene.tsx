import { css } from '@emotion/css';
import React from 'react';

import { GrafanaTheme2, SelectableValue } from '@grafana/data';
import {
  AdHocFiltersVariable,
  CustomVariable,
  PanelBuilders,
  SceneComponentProps,
  SceneCSSGridItem,
  SceneCSSGridLayout,
  SceneFlexItem,
  SceneFlexItemLike,
  SceneFlexLayout,
  sceneGraph,
  SceneObject,
  SceneObjectBase,
  SceneObjectState,
  SceneReactObject,
  SceneVariableSet,
  VariableDependencyConfig,
} from '@grafana/scenes';
import { Alert, Button, DrawStyle, LoadingPlaceholder, StackingMode, useStyles2 } from '@grafana/ui';
import { reportAppInteraction, USER_EVENTS_ACTIONS, USER_EVENTS_PAGES } from 'services/analytics';
import { DetectedLabel, DetectedLabelsResponse, getFilterBreakdownValueScene } from 'services/fields';
import { getQueryRunner, setLeverColorOverrides } from 'services/panel';
import { buildLokiQuery } from 'services/query';
import { PLUGIN_ID } from 'services/routing';
import { getLokiDatasource } from 'services/scenes';
import { ALL_VARIABLE_VALUE, LOG_STREAM_SELECTOR_EXPR, VAR_FILTERS, VAR_LABEL_GROUP_BY } from 'services/variables';
import { ByFrameRepeater } from './ByFrameRepeater';
import { FieldSelector } from './FieldSelector';
import { LayoutSwitcher } from './LayoutSwitcher';
import { StatusWrapper } from './StatusWrapper';
<<<<<<< HEAD
import { BreakdownSearchScene, getLabelValue } from './BreakdownSearchScene';
=======
import { sortLabelsByCardinality, getLabelOptions } from 'services/filters';
>>>>>>> d64a6fef

export interface LabelBreakdownSceneState extends SceneObjectState {
  body?: LayoutSwitcher;
  search?: BreakdownSearchScene;
  labels: Array<SelectableValue<string>>;
  value?: string;
  loading?: boolean;
  error?: boolean;
  blockingMessage?: string;
}

export class LabelBreakdownScene extends SceneObjectBase<LabelBreakdownSceneState> {
  protected _variableDependency = new VariableDependencyConfig(this, {
    variableNames: [VAR_FILTERS],
    onReferencedVariableValueChanged: this.onReferencedVariableValueChanged.bind(this),
  });

  constructor(state: Partial<LabelBreakdownSceneState>) {
    super({
      $variables:
        state.$variables ??
        new SceneVariableSet({
          variables: [new CustomVariable({ name: VAR_LABEL_GROUP_BY, defaultToAll: true, includeAll: true })],
        }),
      labels: state.labels ?? [],
      loading: true,
      ...state,
    });

    this.addActivationHandler(this.onActivate.bind(this));
  }

  private onActivate() {
    const variable = this.getVariable();

    variable.subscribeToState((newState, oldState) => {
      if (
        newState.options !== oldState.options ||
        newState.value !== oldState.value ||
        newState.loading !== oldState.loading
      ) {
        this.updateBody(variable);
      }
    });

    this.updateBody(variable);
  }

  private getVariable(): CustomVariable {
    const variable = sceneGraph.lookupVariable(VAR_LABEL_GROUP_BY, this)!;
    if (!(variable instanceof CustomVariable)) {
      throw new Error('Group by variable not found');
    }

    return variable;
  }

  private onReferencedVariableValueChanged() {
    const variable = this.getVariable();
    variable.changeValueTo(ALL_VARIABLE_VALUE);
    this.updateBody(variable);
  }

  private async updateBody(variable: CustomVariable) {
    const ds = await getLokiDatasource(this);

    if (!ds) {
      return;
    }

    const timeRange = sceneGraph.getTimeRange(this).state.value;
    const filters = sceneGraph.lookupVariable(VAR_FILTERS, this)! as AdHocFiltersVariable;
    let detectedLabels: DetectedLabel[] | undefined = undefined;

    try {
      const response = await ds.getResource<DetectedLabelsResponse>(
        'detected_labels',
        {
          query: filters.state.filterExpression,
          start: timeRange.from.utc().toISOString(),
          end: timeRange.to.utc().toISOString(),
        },
        {
          headers: {
            'X-Query-Tags': `Source=${PLUGIN_ID}`,
          },
        }
      );
      detectedLabels = response?.detectedLabels;
    } catch (error) {
      console.error(error);
      this.setState({ loading: false, error: true });
    }

    if (!detectedLabels || !Array.isArray(detectedLabels)) {
      this.setState({ loading: false, error: true });
      return;
    }

    const labels = detectedLabels.sort((a, b) => sortLabelsByCardinality(a, b)).map((l) => l.label);
    const options = getLabelOptions(labels);

    const stateUpdate: Partial<LabelBreakdownSceneState> = {
      loading: false,
      value: String(variable.state.value),
      labels: options, // this now includes "all" and possibly LEVEL_VARIABLE_VALUE structured metadata
      blockingMessage: undefined,
      error: false,
    };

    stateUpdate.body = variable.hasAllValue() ? buildLabelsLayout(options) : buildLabelValuesLayout(variable);

    stateUpdate.search = new BreakdownSearchScene();

    this.setState(stateUpdate);
  }

  public onChange = (value?: string) => {
    if (!value) {
      return;
    }

    const variable = this.getVariable();
    reportAppInteraction(
      USER_EVENTS_PAGES.service_details,
      USER_EVENTS_ACTIONS.service_details.select_field_in_breakdown_clicked,
      {
        label: value,
        previousLabel: variable.getValueText(),
        view: 'labels',
      }
    );

    variable.changeValueTo(value);
  };

  public static Component = ({ model }: SceneComponentProps<LabelBreakdownScene>) => {
    const { labels, body, loading, value, blockingMessage, error, search } = model.useState();
    const styles = useStyles2(getStyles);

    return (
      <div className={styles.container}>
        <StatusWrapper {...{ isLoading: loading, blockingMessage }}>
          <div className={styles.controls}>
            {body instanceof LayoutSwitcher && <body.Selector model={body} />}
            {!loading && value !== ALL_VARIABLE_VALUE && search instanceof BreakdownSearchScene && (
              <search.Component model={search} />
            )}
            {!loading && labels.length > 0 && (
              <FieldSelector label="Label" options={labels} value={value} onChange={model.onChange} />
            )}
          </div>
          {error && (
            <Alert title="" severity="warning">
              The labels are not available at this moment. Try using a different time range or check again later.
            </Alert>
          )}
          <div className={styles.content}>{body && <body.Component model={body} />}</div>
        </StatusWrapper>
      </div>
    );
  };
}

function getStyles(theme: GrafanaTheme2) {
  return {
    container: css({
      flexGrow: 1,
      display: 'flex',
      minHeight: '100%',
      flexDirection: 'column',
    }),
    content: css({
      flexGrow: 1,
      display: 'flex',
      paddingTop: theme.spacing(0),
    }),
    controls: css({
      flexGrow: 0,
      display: 'flex',
      alignItems: 'top',
      justifyContent: 'space-between',
      flexDirection: 'row-reverse',
      gap: theme.spacing(2),
    }),
  };
}

function buildLabelsLayout(options: Array<SelectableValue<string>>) {
  const children: SceneFlexItemLike[] = [];

  for (const option of options) {
    const { value: optionValue } = option;
    if (optionValue === ALL_VARIABLE_VALUE || !optionValue) {
      continue;
    }

    children.push(
      new SceneCSSGridItem({
        body: PanelBuilders.timeseries()
          .setTitle(optionValue)
          .setData(getQueryRunner(buildLokiQuery(getExpr(optionValue), { legendFormat: `{{${optionValue}}}` })))
          .setHeaderActions(new SelectLabelAction({ labelName: String(optionValue) }))
          .setCustomFieldConfig('stacking', { mode: StackingMode.Normal })
          .setCustomFieldConfig('fillOpacity', 100)
          .setCustomFieldConfig('lineWidth', 0)
          .setCustomFieldConfig('pointSize', 0)
          .setCustomFieldConfig('drawStyle', DrawStyle.Bars)
          .setOverrides(setLeverColorOverrides)
          .build(),
      })
    );
  }

  return new LayoutSwitcher({
    options: [
      { value: 'grid', label: 'Grid' },
      { value: 'rows', label: 'Rows' },
    ],
    active: 'grid',
    actionView: 'labels',
    layouts: [
      new SceneCSSGridLayout({
        templateColumns: GRID_TEMPLATE_COLUMNS,
        autoRows: '200px',
        children: children,
      }),
      new SceneCSSGridLayout({
        templateColumns: '1fr',
        autoRows: '200px',
        children: children.map((child) => child.clone()),
      }),
    ],
  });
}

function getExpr(tagKey: string) {
  return `sum(count_over_time(${LOG_STREAM_SELECTOR_EXPR} | drop __error__ | ${tagKey}!="" [$__auto])) by (${tagKey})`;
}

const GRID_TEMPLATE_COLUMNS = 'repeat(auto-fit, minmax(400px, 1fr))';

function buildLabelValuesLayout(variable: CustomVariable) {
  const tagKey = variable.getValueText();
  const query = buildLokiQuery(getExpr(tagKey), { legendFormat: `{{${tagKey}}}` });

  let bodyOpts = PanelBuilders.timeseries();
  bodyOpts = bodyOpts
    .setCustomFieldConfig('stacking', { mode: StackingMode.Normal })
    .setCustomFieldConfig('fillOpacity', 100)
    .setCustomFieldConfig('lineWidth', 0)
    .setCustomFieldConfig('pointSize', 0)
    .setCustomFieldConfig('drawStyle', DrawStyle.Bars)
    .setOverrides(setLeverColorOverrides)
    .setTitle(variable.getValueText());

  const body = bodyOpts.build();

  return new LayoutSwitcher({
    $data: getQueryRunner(query),
    options: [
      { value: 'single', label: 'Single' },
      { value: 'grid', label: 'Grid' },
      { value: 'rows', label: 'Rows' },
    ],
    active: 'grid',
    actionView: 'labels',
    layouts: [
      new SceneFlexLayout({
        direction: 'column',
        children: [
          new SceneFlexItem({
            minHeight: 300,
            body,
          }),
        ],
      }),
      new ByFrameRepeater({
        body: new SceneCSSGridLayout({
          templateColumns: GRID_TEMPLATE_COLUMNS,
          autoRows: '200px',
          children: [
            new SceneFlexItem({
              body: new SceneReactObject({
                reactNode: <LoadingPlaceholder text="Loading..." />,
              }),
            }),
          ],
        }),
        getLayoutChild: getFilterBreakdownValueScene(
          getLabelValue,
          query.expr.includes('count_over_time') ? DrawStyle.Bars : DrawStyle.Line,
          VAR_FILTERS
        ),
      }),
      new ByFrameRepeater({
        body: new SceneCSSGridLayout({
          templateColumns: '1fr',
          autoRows: '200px',
          children: [
            new SceneFlexItem({
              body: new SceneReactObject({
                reactNode: <LoadingPlaceholder text="Loading..." />,
              }),
            }),
          ],
        }),
        getLayoutChild: getFilterBreakdownValueScene(
          getLabelValue,
          query.expr.includes('count_over_time') ? DrawStyle.Bars : DrawStyle.Line,
          VAR_FILTERS
        ),
      }),
    ],
  });
}

export function buildLabelBreakdownActionScene() {
  return new SceneFlexLayout({
    children: [
      new SceneFlexItem({
        body: new LabelBreakdownScene({}),
      }),
    ],
  });
}

interface SelectLabelActionState extends SceneObjectState {
  labelName: string;
}
export class SelectLabelAction extends SceneObjectBase<SelectLabelActionState> {
  public onClick = () => {
    getBreakdownSceneFor(this).onChange(this.state.labelName);
  };

  public static Component = ({ model }: SceneComponentProps<SelectLabelAction>) => {
    return (
      <Button variant="secondary" size="sm" onClick={model.onClick} aria-label={`Select ${model.useState().labelName}`}>
        Select
      </Button>
    );
  };
}

function getBreakdownSceneFor(model: SceneObject): LabelBreakdownScene {
  if (model instanceof LabelBreakdownScene) {
    return model;
  }

  if (model.parent) {
    return getBreakdownSceneFor(model.parent);
  }

  throw new Error('Unable to find breakdown scene');
}<|MERGE_RESOLUTION|>--- conflicted
+++ resolved
@@ -32,11 +32,8 @@
 import { FieldSelector } from './FieldSelector';
 import { LayoutSwitcher } from './LayoutSwitcher';
 import { StatusWrapper } from './StatusWrapper';
-<<<<<<< HEAD
+import { sortLabelsByCardinality, getLabelOptions } from 'services/filters';
 import { BreakdownSearchScene, getLabelValue } from './BreakdownSearchScene';
-=======
-import { sortLabelsByCardinality, getLabelOptions } from 'services/filters';
->>>>>>> d64a6fef
 
 export interface LabelBreakdownSceneState extends SceneObjectState {
   body?: LayoutSwitcher;
