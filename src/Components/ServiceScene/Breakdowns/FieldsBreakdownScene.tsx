import { css } from '@emotion/css';
import React from 'react';

import { DataFrame, GrafanaTheme2, SelectableValue } from '@grafana/data';
import {
  CustomVariable,
  PanelBuilders,
  SceneComponentProps,
  SceneCSSGridItem,
  SceneCSSGridLayout,
  SceneFlexItem,
  SceneFlexItemLike,
  SceneFlexLayout,
  sceneGraph,
  SceneObject,
  SceneObjectBase,
  SceneObjectState,
  SceneReactObject,
  SceneVariableSet,
  VariableDependencyConfig,
} from '@grafana/scenes';
import { Button, DrawStyle, Field, LoadingPlaceholder, StackingMode, useStyles2 } from '@grafana/ui';
<<<<<<< HEAD
import { reportAppInteraction, USER_EVENTS_ACTIONS, USER_EVENTS_PAGES } from 'services/analytics';
import { getLabelValueScene } from 'services/fields';
import { getQueryRunner, levelOverrides } from 'services/panel';
import { buildLokiQuery } from 'services/query';
import { getUniqueFilters } from 'services/scenes';
import { ALL_VARIABLE_VALUE, LOG_STREAM_SELECTOR_EXPR, VAR_FIELD_GROUP_BY, VAR_FILTERS } from 'services/variables';
import { ServiceScene } from '../ServiceScene';
import { AddToFiltersGraphAction } from './AddToFiltersButton';
=======
import { AddToFiltersButton } from './AddToFiltersButton';
>>>>>>> 90f3ec10
import { ByFrameRepeater } from './ByFrameRepeater';
import { FieldSelector } from './FieldSelector';
import { LayoutSwitcher } from './LayoutSwitcher';
import { StatusWrapper } from './StatusWrapper';

export interface FieldsBreakdownSceneState extends SceneObjectState {
  body?: SceneObject;
  fields: Array<SelectableValue<string>>;

  value?: string;
  loading?: boolean;
  error?: string;
  blockingMessage?: string;

  changeFields?: (n: string[]) => void;
}

export class FieldsBreakdownScene extends SceneObjectBase<FieldsBreakdownSceneState> {
  protected _variableDependency = new VariableDependencyConfig(this, {
    variableNames: [VAR_FILTERS],
    onReferencedVariableValueChanged: this.onReferencedVariableValueChanged.bind(this),
  });

  constructor(state: Partial<FieldsBreakdownSceneState>) {
    super({
      $variables:
        state.$variables ??
        new SceneVariableSet({
          variables: [new CustomVariable({ name: VAR_FIELD_GROUP_BY, defaultToAll: true, includeAll: true })],
        }),
      fields: state.fields ?? [],
      loading: true,
      ...state,
    });

    this.addActivationHandler(this._onActivate.bind(this));
  }

  private _onActivate() {
    const variable = this.getVariable();

    sceneGraph.getAncestor(this, ServiceScene)!.subscribeToState((newState, oldState) => {
      if (newState.detectedFields !== oldState.detectedFields) {
        this.updateFields();
      }
    });

    variable.subscribeToState((newState, oldState) => {
      if (
        newState.options !== oldState.options ||
        newState.value !== oldState.value ||
        newState.loading !== oldState.loading
      ) {
        this.updateBody(variable);
      }
    });

    this.updateFields();
    this.updateBody(variable);
  }

  private updateFields() {
    const variable = this.getVariable();
    const logsScene = sceneGraph.getAncestor(this, ServiceScene);

    this.setState({
      fields: [
        { label: 'All', value: ALL_VARIABLE_VALUE },
        ...getUniqueFilters(logsScene, logsScene.state.detectedFields || []).map((f) => ({
          label: f,
          value: f,
        })),
      ],
    });

    this.updateBody(variable);
  }

  private getVariable(): CustomVariable {
    const variable = sceneGraph.lookupVariable(VAR_FIELD_GROUP_BY, this)!;
    if (!(variable instanceof CustomVariable)) {
      throw new Error('Group by variable not found');
    }

    return variable;
  }

  private onReferencedVariableValueChanged() {
    const variable = this.getVariable();
    variable.changeValueTo(ALL_VARIABLE_VALUE);
    this.updateBody(variable);
  }

  private hideField(field: string) {
    // TODO: store in localstorage that this field was hidden?
    const fields = this.state.fields.filter((f) => f.value !== field);
    this.setState({ fields });

    this.state.changeFields?.(fields.filter((f) => f.value !== ALL_VARIABLE_VALUE).map((f) => f.value!));
  }

  private async updateBody(variable: CustomVariable) {
    const stateUpdate: Partial<FieldsBreakdownSceneState> = {
      loading: false,
      value: String(variable.state.value),
      blockingMessage: undefined,
    };

    stateUpdate.body = variable.hasAllValue() ? this.buildAllLayout(this.state.fields) : buildNormalLayout(variable);

    this.setState(stateUpdate);
  }

  private buildAllLayout(options: Array<SelectableValue<string>>) {
    const children: SceneFlexItemLike[] = [];

    for (const option of options) {
      const { value: optionValue } = option;
      if (optionValue === ALL_VARIABLE_VALUE || !optionValue) {
        continue;
      }

      const query = buildLokiQuery(getExpr(optionValue), {
        legendFormat: `{{${optionValue}}}`,
        refId: optionValue,
      });
      const queryRunner = getQueryRunner(query);
      let body = PanelBuilders.timeseries().setTitle(optionValue).setData(queryRunner);

      if (!isAvgField(optionValue)) {
        body = body
          .setHeaderActions(new SelectLabelAction({ labelName: String(optionValue) }))
          .setCustomFieldConfig('stacking', { mode: StackingMode.Normal })
          .setCustomFieldConfig('fillOpacity', 100)
          .setCustomFieldConfig('lineWidth', 0)
          .setCustomFieldConfig('pointSize', 0)
          .setCustomFieldConfig('drawStyle', DrawStyle.Bars)
          .setOverrides(levelOverrides);
      }
      const gridItem = new SceneCSSGridItem({
        body: body.build(),
      });

      queryRunner.getResultsStream().subscribe((result) => {
        if (result.data.errors && result.data.errors.length > 0) {
          const val = result.data.errors[0].refId!;
          this.hideField(val);
          gridItem.setState({ isHidden: true });
        }
      });

      children.push(gridItem);
    }

    return new LayoutSwitcher({
      options: [
        { value: 'grid', label: 'Grid' },
        { value: 'rows', label: 'Rows' },
      ],
      actionView: 'fields',
      active: 'grid',
      layouts: [
        new SceneCSSGridLayout({
          templateColumns: GRID_TEMPLATE_COLUMNS,
          autoRows: '200px',
          children: children,
        }),
        new SceneCSSGridLayout({
          templateColumns: '1fr',
          autoRows: '200px',
          children: children.map((child) => child.clone()),
        }),
      ],
    });
  }

  public onChange = (value?: string) => {
    if (!value) {
      return;
    }

    const variable = this.getVariable();
    reportAppInteraction(
      USER_EVENTS_PAGES.service_details,
      USER_EVENTS_ACTIONS.service_details.select_field_in_breakdown_clicked,
      {
        field: value,
        previousField: variable.getValueText(),
        view: 'fields',
      }
    );

    variable.changeValueTo(value);
  };

  public static Component = ({ model }: SceneComponentProps<FieldsBreakdownScene>) => {
    const { fields, body, loading, value, blockingMessage } = model.useState();
    const styles = useStyles2(getStyles);

    return (
      <div className={styles.container}>
        <StatusWrapper {...{ isLoading: loading, blockingMessage }}>
          <div className={styles.controls}>
            {!loading && fields.length > 0 && (
              <div className={styles.controlsLeft}>
                <Field label="By field">
                  <FieldSelector options={fields} value={value} onChange={model.onChange} />
                </Field>
              </div>
            )}
            {body instanceof LayoutSwitcher && (
              <div className={styles.controlsRight}>
                <body.Selector model={body} />
              </div>
            )}
          </div>
          <div className={styles.content}>{body && <body.Component model={body} />}</div>
        </StatusWrapper>
      </div>
    );
  };
}

function getStyles(theme: GrafanaTheme2) {
  return {
    container: css({
      flexGrow: 1,
      display: 'flex',
      minHeight: '100%',
      flexDirection: 'column',
    }),
    content: css({
      flexGrow: 1,
      display: 'flex',
      paddingTop: theme.spacing(0),
    }),
    controls: css({
      flexGrow: 0,
      display: 'flex',
      alignItems: 'top',
      gap: theme.spacing(2),
    }),
    controlsRight: css({
      flexGrow: 0,
      display: 'flex',
      justifyContent: 'flex-end',
    }),
    controlsLeft: css({
      display: 'flex',
      justifyContent: 'flex-left',
      justifyItems: 'left',
      width: '100%',
      flexDirection: 'column',
    }),
  };
}

const avgFields = ['duration', 'count', 'total', 'bytes'];

function isAvgField(field: string) {
  return avgFields.includes(field);
}

function getExpr(field: string) {
  if (isAvgField(field)) {
    return (
      `avg_over_time(${LOG_STREAM_SELECTOR_EXPR} | unwrap ` +
      (field === 'duration' ? `duration` : field === 'bytes' ? `bytes` : ``) +
      `(${field}) [$__auto]) by ()`
    );
  }
  return `sum by (${field}) (count_over_time(${LOG_STREAM_SELECTOR_EXPR} | drop __error__ | ${field}!=""   [$__auto]))`;
}

const GRID_TEMPLATE_COLUMNS = 'repeat(auto-fit, minmax(400px, 1fr))';

function buildNormalLayout(variable: CustomVariable) {
  const tagKey = variable.getValueText();
  const query = buildLokiQuery(getExpr(tagKey), { legendFormat: `{{${tagKey}}}` });

  return new LayoutSwitcher({
    $data: getQueryRunner(query),
    actionView: 'fields',
    options: [
      { value: 'single', label: 'Single' },
      { value: 'grid', label: 'Grid' },
      { value: 'rows', label: 'Rows' },
    ],
    active: 'grid',
    layouts: [
      new SceneFlexLayout({
        direction: 'column',
        children: [
          new SceneFlexItem({
            minHeight: 300,
            body: PanelBuilders.timeseries().setTitle(variable.getValueText()).build(),
          }),
        ],
      }),
      new ByFrameRepeater({
        body: new SceneCSSGridLayout({
          templateColumns: GRID_TEMPLATE_COLUMNS,
          autoRows: '200px',
          children: [
            new SceneFlexItem({
              body: new SceneReactObject({
                reactNode: <LoadingPlaceholder text="Loading..." />,
              }),
            }),
          ],
          isLazy: true,
        }),
        getLayoutChild: getLabelValueScene(
          getLabelValue,
          query.expr.includes('count_over_time') ? DrawStyle.Bars : DrawStyle.Line
        ),
      }),
      new ByFrameRepeater({
        body: new SceneCSSGridLayout({
          templateColumns: '1fr',
          autoRows: '200px',
          children: [
            new SceneFlexItem({
              body: new SceneReactObject({
                reactNode: <LoadingPlaceholder text="Loading..." />,
              }),
            }),
          ],
          isLazy: true,
        }),
        getLayoutChild: getLabelValueScene(
          getLabelValue,
          query.expr.includes('count_over_time') ? DrawStyle.Bars : DrawStyle.Line
        ),
      }),
    ],
  });
}

function getLabelValue(frame: DataFrame) {
  const labels = frame.fields[1]?.labels;

  if (!labels) {
    return 'No labels';
  }

  const keys = Object.keys(labels);
  if (keys.length === 0) {
    return 'No labels';
  }

  return labels[keys[0]];
}

export function buildFieldsBreakdownActionScene(changeFieldNumber: (n: string[]) => void) {
  return new SceneFlexItem({
    body: new FieldsBreakdownScene({ changeFields: changeFieldNumber }),
  });
}

interface SelectLabelActionState extends SceneObjectState {
  labelName: string;
}
export class SelectLabelAction extends SceneObjectBase<SelectLabelActionState> {
  public onClick = () => {
    getFieldsBreakdownSceneFor(this).onChange(this.state.labelName);
  };

  public static Component = ({ model }: SceneComponentProps<AddToFiltersButton>) => {
    return (
      <Button variant="secondary" size="sm" onClick={model.onClick}>
        Select
      </Button>
    );
  };
}

function getFieldsBreakdownSceneFor(model: SceneObject): FieldsBreakdownScene {
  if (model instanceof FieldsBreakdownScene) {
    return model;
  }

  if (model.parent) {
    return getFieldsBreakdownSceneFor(model.parent);
  }

  throw new Error('Unable to find breakdown scene');
}<|MERGE_RESOLUTION|>--- conflicted
+++ resolved
@@ -20,7 +20,6 @@
   VariableDependencyConfig,
 } from '@grafana/scenes';
 import { Button, DrawStyle, Field, LoadingPlaceholder, StackingMode, useStyles2 } from '@grafana/ui';
-<<<<<<< HEAD
 import { reportAppInteraction, USER_EVENTS_ACTIONS, USER_EVENTS_PAGES } from 'services/analytics';
 import { getLabelValueScene } from 'services/fields';
 import { getQueryRunner, levelOverrides } from 'services/panel';
@@ -28,10 +27,7 @@
 import { getUniqueFilters } from 'services/scenes';
 import { ALL_VARIABLE_VALUE, LOG_STREAM_SELECTOR_EXPR, VAR_FIELD_GROUP_BY, VAR_FILTERS } from 'services/variables';
 import { ServiceScene } from '../ServiceScene';
-import { AddToFiltersGraphAction } from './AddToFiltersButton';
-=======
 import { AddToFiltersButton } from './AddToFiltersButton';
->>>>>>> 90f3ec10
 import { ByFrameRepeater } from './ByFrameRepeater';
 import { FieldSelector } from './FieldSelector';
 import { LayoutSwitcher } from './LayoutSwitcher';
