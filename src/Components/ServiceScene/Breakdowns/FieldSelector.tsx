import { css } from '@emotion/css';
import React, { useState } from 'react';

import { GrafanaTheme2, SelectableValue } from '@grafana/data';
<<<<<<< HEAD
import { ActionMeta, Icon, InlineField, InputActionMeta, Select, useStyles2 } from '@grafana/ui';
import { testIds } from '../../../services/testIds';

type FieldSelectorProps = {
  options: Array<SelectableValue<string>>;
  value?: string;
  onChange: (label: string | undefined) => void;
  label: string;
};

type AsyncFieldSelectorProps = {
  selectOption: (value: string) => void;
} & FieldSelectorProps;

export function FieldSelector({ options, value, onChange, label }: FieldSelectorProps) {
=======
import { Icon, InlineField, Select, useStyles2 } from '@grafana/ui';

type Props<T> = {
  options: Array<SelectableValue<T>>;
  value?: T;
  onChange: (label: T | undefined) => void;
  label: string;
};

export function FieldSelector<T>({ options, value, onChange, label }: Props<T>) {
>>>>>>> db157c9d
  const styles = useStyles2(getStyles);
  const [selected, setSelected] = useState(false);
  return (
    <InlineField label={label}>
      <Select
        {...{ options, value }}
        onOpenMenu={() => setSelected(true)}
        onCloseMenu={() => setSelected(false)}
        onChange={(selected) => onChange(selected.value)}
        className={styles.select}
        prefix={selected ? undefined : <Icon name={'search'} />}
      />
    </InlineField>
  );
}

export function ServiceFieldSelector({ options, value, onChange, label, selectOption }: AsyncFieldSelectorProps) {
  const styles = useStyles2(getStyles);
  const [selected, setSelected] = useState(false);
  const [customOption, setCustomOption] = useState<SelectableValue<string>>();
  const allOptions =
    customOption && value && customOption.value?.includes(value) ? [customOption, ...options] : options;
  const selectedOption = allOptions?.find((opt) => opt.value === value);

  return (
    <InlineField grow={true} label={label}>
      <Select
        data-testid={testIds.exploreServiceSearch.search}
        placeholder={'Search services'}
        options={allOptions}
        isClearable={true}
        value={value}
        onOpenMenu={() => setSelected(true)}
        onCloseMenu={() => setSelected(false)}
        allowCustomValue={true}
        className={styles.asyncSelect}
        prefix={selected || selectedOption?.__isNew__ ? undefined : <Icon name={'search'} />}
        onChange={(value: SelectableValue<string>, actionMeta: ActionMeta) => {
          // Custom added value
          if (value?.__isNew__) {
            setCustomOption({ ...value, icon: 'filter' });
            return onChange(value.value);
          }

          // If the user clears the search
          if (actionMeta.action === 'clear') {
            return onChange('');
          }

          // Select the service is the value is not a custom filter
          if (actionMeta.action === 'select-option' && value.value && !value.__isNew__) {
            selectOption(value.value);
          }
        }}
        onInputChange={(value: string | undefined, actionMeta: InputActionMeta) => {
          // Grafana/grafana doesn't have types from react-select, but we need the prevInput to add custom value when user clicks off with active search string
          const meta = actionMeta as InputActionMeta & { prevInputValue: string };

          // The user is typing
          if (meta.action === 'input-change') {
            return onChange(value);
          }

          // the user closed the menu, with text in search box
          if (meta.action === 'menu-close' && meta.prevInputValue) {
            setCustomOption({
              value: meta.prevInputValue,
              label: meta.prevInputValue,
              icon: 'filter',
              __isNew__: true,
            });
            return onChange(meta.prevInputValue);
          }
        }}
      />
    </InlineField>
  );
}

function getStyles(theme: GrafanaTheme2) {
  return {
    select: css({
      maxWidth: theme.spacing(64),
      minWidth: theme.spacing(20),
    }),
    asyncSelect: css({
      maxWidth: theme.spacing(54.5),
    }),
  };
}<|MERGE_RESOLUTION|>--- conflicted
+++ resolved
@@ -2,24 +2,8 @@
 import React, { useState } from 'react';
 
 import { GrafanaTheme2, SelectableValue } from '@grafana/data';
-<<<<<<< HEAD
-import { ActionMeta, Icon, InlineField, InputActionMeta, Select, useStyles2 } from '@grafana/ui';
+import { Select, useStyles2, InlineField, Icon, ActionMeta, InputActionMeta } from '@grafana/ui';
 import { testIds } from '../../../services/testIds';
-
-type FieldSelectorProps = {
-  options: Array<SelectableValue<string>>;
-  value?: string;
-  onChange: (label: string | undefined) => void;
-  label: string;
-};
-
-type AsyncFieldSelectorProps = {
-  selectOption: (value: string) => void;
-} & FieldSelectorProps;
-
-export function FieldSelector({ options, value, onChange, label }: FieldSelectorProps) {
-=======
-import { Icon, InlineField, Select, useStyles2 } from '@grafana/ui';
 
 type Props<T> = {
   options: Array<SelectableValue<T>>;
@@ -28,8 +12,12 @@
   label: string;
 };
 
+type AsyncFieldSelectorProps = {
+  selectOption: (value: string) => void;
+  isLoading: boolean;
+} & Props<string>;
+
 export function FieldSelector<T>({ options, value, onChange, label }: Props<T>) {
->>>>>>> db157c9d
   const styles = useStyles2(getStyles);
   const [selected, setSelected] = useState(false);
   return (
@@ -46,7 +34,14 @@
   );
 }
 
-export function ServiceFieldSelector({ options, value, onChange, label, selectOption }: AsyncFieldSelectorProps) {
+export function ServiceFieldSelector({
+  options,
+  value,
+  onChange,
+  label,
+  selectOption,
+  isLoading,
+}: AsyncFieldSelectorProps) {
   const styles = useStyles2(getStyles);
   const [selected, setSelected] = useState(false);
   const [customOption, setCustomOption] = useState<SelectableValue<string>>();
@@ -57,6 +52,7 @@
   return (
     <InlineField grow={true} label={label}>
       <Select
+        isLoading={isLoading}
         data-testid={testIds.exploreServiceSearch.search}
         placeholder={'Search services'}
         options={allOptions}
