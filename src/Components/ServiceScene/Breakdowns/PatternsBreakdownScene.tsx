--- conflicted
+++ resolved
@@ -16,10 +16,7 @@
   SceneObjectBase,
   SceneObjectState,
   SceneVariableSet,
-<<<<<<< HEAD
   VizPanel,
-=======
->>>>>>> e17259e7
   VizPanelState,
 } from '@grafana/scenes';
 import {
@@ -40,14 +37,9 @@
 import { VAR_LABEL_GROUP_BY } from 'services/variables';
 import { getColorByIndex } from 'services/scenes';
 import { LokiPattern, ServiceScene } from '../ServiceScene';
-<<<<<<< HEAD
 import { FilterByPatternsButton, onPatternClick } from './FilterByPatternsButton';
 import { IndexScene } from '../../IndexScene/IndexScene';
 import { SingleViewTableScene } from './SingleViewTableScene';
-=======
-import { FilterByPatternsButton } from './FilterByPatternsButton';
-import { AppliedPattern, IndexScene } from '../../IndexScene/IndexScene';
->>>>>>> e17259e7
 
 export interface PatternsBreakdownSceneState extends SceneObjectState {
   body?: SceneObject;
@@ -180,7 +172,7 @@
 
           console.log('newState.visiblePatterns', newState.visiblePatterns);
 
-          this.updateBody();
+          // this.updateBody();
           // //@ts-ignore
           // const flexLayout: SceneFlexLayout = layoutSwitcher.layouts[2]
           // console.log('flexLayout2', flexLayout);
@@ -204,28 +196,17 @@
   }
 
   private async updateBody() {
-<<<<<<< HEAD
-    const children: SceneFlexItemLike[] = [];
-    const lokiPatterns = sceneGraph.getAncestor(this, ServiceScene).state.patterns;
+    const serviceScene = sceneGraph.getAncestor(this, ServiceScene);
+    const lokiPatterns = serviceScene.state.patterns;
     if (!lokiPatterns) {
       return;
     }
 
     const timeRange = sceneGraph.getTimeRange(this).state.value;
 
-    const patternFrames = this.buildPatterns(lokiPatterns, timeRange, children);
+    const { children, frames: patternFrames } = this.buildPatterns(lokiPatterns, timeRange);
 
     const logExploration = sceneGraph.getAncestor(this, IndexScene);
-=======
-    const serviceScene = sceneGraph.getAncestor(this, ServiceScene);
-    const patterns = serviceScene.state.patterns;
-    const appliedPatterns = sceneGraph.getAncestor(serviceScene, IndexScene).state.patterns;
-    if (!patterns) {
-      return;
-    }
-
-    const children = this.buildPatterns(patterns, appliedPatterns);
->>>>>>> e17259e7
 
     this.setState({
       body: new LayoutSwitcher({
@@ -256,7 +237,6 @@
     });
   }
 
-<<<<<<< HEAD
   private extendTimeSeriesLegendBus(vizPanel: VizPanel, context: PanelContext) {
     const originalFn = context.onToggleSeriesVisibility;
 
@@ -359,11 +339,14 @@
     });
   }
 
-  private buildPatterns(patterns: LokiPattern[], timeRange: TimeRange, children: SceneFlexItemLike[]): PatternFrame[] {
-=======
-  private buildPatterns(patterns: LokiPattern[], appliedPatterns?: AppliedPattern[]) {
+  private buildPatterns(
+    patterns: LokiPattern[],
+    timeRange: TimeRange
+  ): { children: SceneFlexItemLike[]; frames: PatternFrame[] } {
     const children: SceneFlexItemLike[] = [];
->>>>>>> e17259e7
+    const serviceScene = sceneGraph.getAncestor(this, ServiceScene);
+    const appliedPatterns = sceneGraph.getAncestor(serviceScene, IndexScene).state.patterns;
+
     let maxValue = -Infinity;
     let minValue = 0;
 
@@ -428,11 +411,7 @@
       children.push(this.buildPatternTimeseries(frames[i], timeRange, i, minValue, maxValue));
     }
 
-<<<<<<< HEAD
-    return frames;
-=======
-    return children;
->>>>>>> e17259e7
+    return { children, frames };
   }
 
   private buildPatternTimeseries(
