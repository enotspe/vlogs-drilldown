--- conflicted
+++ resolved
@@ -132,103 +132,6 @@
     });
   }
 
-<<<<<<< HEAD
-=======
-  private extendTimeSeriesLegendBus(vizPanel: VizPanel, context: PanelContext) {
-    const originalOnToggleSeriesVisibility = context.onToggleSeriesVisibility;
-
-    context.onToggleSeriesVisibility = (label: string, mode: SeriesVisibilityChangeMode) => {
-      originalOnToggleSeriesVisibility?.(label, mode);
-
-      const override: ConfigOverrideRule | undefined = vizPanel.state.fieldConfig.overrides?.[0];
-      const patternsToShow: string[] = override?.matcher.options.names;
-      const legendSyncPatterns = new Set<string>();
-
-      if (patternsToShow) {
-        patternsToShow.forEach(legendSyncPatterns.add, legendSyncPatterns);
-      }
-
-      this.setState({
-        legendSyncPatterns,
-      });
-    };
-  }
-
-  private getSingleViewLayout(patternFrames: PatternFrame[], logExploration: IndexScene) {
-    const appliedPatterns = sceneGraph.getAncestor(logExploration, IndexScene).state.patterns;
-    const timeRange = sceneGraph.getTimeRange(this).state.value;
-
-    const timeSeries = PanelBuilders.timeseries()
-      .setData(
-        new SceneDataNode({
-          data: {
-            series: patternFrames.map((patternFrame, seriesIndex) => {
-              // Mutating the dataframe config here means that we don't need to update the colors in the table view
-              const dataFrame = patternFrame.dataFrame;
-              dataFrame.fields[1].config.color = overrideToFixedColor(seriesIndex);
-              return dataFrame;
-            }),
-            state: LoadingState.Done,
-            timeRange: timeRange,
-          },
-        })
-      )
-      .setOption('legend', {
-        asTable: true,
-        showLegend: true,
-        displayMode: LegendDisplayMode.Table,
-        placement: 'right',
-        width: 200,
-      })
-      .setUnit('short')
-      .setLinks([
-        {
-          url: '#',
-          targetBlank: false,
-          onClick: (event) => {
-            onPatternClick({
-              pattern: event.origin.name,
-              type: 'include',
-              indexScene: logExploration,
-            });
-          },
-          title: 'Include',
-        },
-        {
-          url: '#',
-          targetBlank: false,
-          onClick: (event) => {
-            onPatternClick({
-              pattern: event.origin.name,
-              type: 'exclude',
-              indexScene: logExploration,
-            });
-          },
-          title: 'Exclude',
-        },
-      ])
-      .build();
-
-    timeSeries.setState({
-      extendPanelContext: (vizPanel, context) => this.extendTimeSeriesLegendBus(vizPanel, context),
-    });
-
-    return new SceneCSSGridLayout({
-      templateColumns: '100%',
-      autoRows: '200px',
-      children: [
-        new SceneFlexItem({
-          body: timeSeries,
-        }),
-        new PatternsViewTableScene({
-          patternFrames,
-          appliedPatterns,
-        }),
-      ],
-    });
-  }
-
->>>>>>> 95d054b7
   private buildPatterns(patterns: LokiPattern[]): PatternFrame[] {
     const serviceScene = sceneGraph.getAncestor(this, ServiceScene);
     const appliedPatterns = sceneGraph.getAncestor(serviceScene, IndexScene).state.patterns;
