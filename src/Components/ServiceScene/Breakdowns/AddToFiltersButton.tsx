import React from 'react';

import { DataFrame } from '@grafana/data';
import {
  SceneObjectState,
  SceneObjectBase,
  SceneComponentProps,
  sceneGraph,
  AdHocFiltersVariable,
} from '@grafana/scenes';
import { VariableHide } from '@grafana/schema';
import { USER_EVENTS_ACTIONS, USER_EVENTS_PAGES, reportAppInteraction } from 'services/analytics';
<<<<<<< HEAD
import { LEVEL_VARIABLE_VALUE, VAR_FIELDS } from 'services/variables';
=======
import { FilterButton } from 'Components/FilterButton';
>>>>>>> 12174ddb

export interface AddToFiltersButtonState extends SceneObjectState {
  frame: DataFrame;
  variableName: string;
}

type FilterType = 'include' | 'reset';

export class AddToFiltersButton extends SceneObjectBase<AddToFiltersButtonState> {
<<<<<<< HEAD
  public onClick = () => {
    const labels = this.state.frame.fields[1]?.labels ?? {};
    if (Object.keys(labels).length !== 1) {
=======
  public onClick = (type: FilterType) => {
    const variable = sceneGraph.lookupVariable(this.state.variableName, this);
    if (!(variable instanceof AdHocFiltersVariable)) {
      return;
    }

    const selectedFilter = getFilter(this.state.frame);
    if (!selectedFilter) {
>>>>>>> 12174ddb
      return;
    }

<<<<<<< HEAD
    let variableName = this.state.variableName;
    // If the variable is a level variable, we need to use the VAR_FIELDS variable
    // as that one is detected field
    if (labelName === LEVEL_VARIABLE_VALUE) {
      variableName = VAR_FIELDS;
    }

    const variable = sceneGraph.lookupVariable(variableName, this);
    if (!(variable instanceof AdHocFiltersVariable)) {
      return;
    }

    // Check if the filter is already there
    const isFilterDuplicate = variable.state.filters.some((f) => {
      return f.key === labelName && f.value === labels[labelName];
=======
    // In a case filter is already there, remove it
    let filters = variable.state.filters.filter((f) => {
      return f.key !== selectedFilter.name && f.value !== selectedFilter.value;
>>>>>>> 12174ddb
    });

    // If type is include, then add the filter
    if (type === 'include') {
      filters = [
        ...filters,
        {
          key: selectedFilter.name,
          operator: '=',
          value: selectedFilter.value,
        },
      ];
    }

    variable.setState({
      filters,
      hide: VariableHide.hideLabel,
    });

    reportAppInteraction(
      USER_EVENTS_PAGES.service_details,
      USER_EVENTS_ACTIONS.service_details.add_to_filters_in_breakdown_clicked,
      {
        filterType: this.state.variableName,
        key: selectedFilter.name,
        action: filters.length === variable.state.filters.length ? 'added' : 'removed',
        filtersLength: variable.state.filters.length,
      }
    );
  };

  isIncluded = () => {
    const variable = sceneGraph.lookupVariable(this.state.variableName, this);
    if (!(variable instanceof AdHocFiltersVariable)) {
      return;
    }
    const filter = getFilter(this.state.frame);
    if (!filter) {
      return;
    }
    // Check if the filter is already there
    return variable.state.filters.some((f) => {
      return f.key === filter.name && f.value === filter.value;
    });
  };

  public static Component = ({ model }: SceneComponentProps<AddToFiltersButton>) => {
    const isIncluded = model.isIncluded();
    return (
      <FilterButton
        isIncluded={!!isIncluded}
        onInclude={() => model.onClick('include')}
        onReset={() => model.onClick('reset')}
        onlyIncluded
      />
    );
  };
}

const getFilter = (frame: DataFrame) => {
  // current filter name and value is format {name: value}
  const filterNameAndValueObj = frame.fields[1]?.labels ?? {};
  // Sanity check - filter should have only one key-value pair
  if (Object.keys(filterNameAndValueObj).length !== 1) {
    return;
  }
  const name = Object.keys(filterNameAndValueObj)[0];
  const value = filterNameAndValueObj[name];
  return { name, value };
};<|MERGE_RESOLUTION|>--- conflicted
+++ resolved
@@ -10,11 +10,8 @@
 } from '@grafana/scenes';
 import { VariableHide } from '@grafana/schema';
 import { USER_EVENTS_ACTIONS, USER_EVENTS_PAGES, reportAppInteraction } from 'services/analytics';
-<<<<<<< HEAD
 import { LEVEL_VARIABLE_VALUE, VAR_FIELDS } from 'services/variables';
-=======
 import { FilterButton } from 'Components/FilterButton';
->>>>>>> 12174ddb
 
 export interface AddToFiltersButtonState extends SceneObjectState {
   frame: DataFrame;
@@ -24,44 +21,27 @@
 type FilterType = 'include' | 'reset';
 
 export class AddToFiltersButton extends SceneObjectBase<AddToFiltersButtonState> {
-<<<<<<< HEAD
-  public onClick = () => {
-    const labels = this.state.frame.fields[1]?.labels ?? {};
-    if (Object.keys(labels).length !== 1) {
-=======
   public onClick = (type: FilterType) => {
-    const variable = sceneGraph.lookupVariable(this.state.variableName, this);
-    if (!(variable instanceof AdHocFiltersVariable)) {
+    const selectedFilter = getFilter(this.state.frame);
+    if (!selectedFilter) {
       return;
     }
 
-    const selectedFilter = getFilter(this.state.frame);
-    if (!selectedFilter) {
->>>>>>> 12174ddb
-      return;
-    }
+    let variableName = this.state.variableName;
 
-<<<<<<< HEAD
-    let variableName = this.state.variableName;
-    // If the variable is a level variable, we need to use the VAR_FIELDS variable
+    // If the variable is a LEVEL_VARIABLE_VALUE, we need to use the VAR_FIELDS variable
     // as that one is detected field
-    if (labelName === LEVEL_VARIABLE_VALUE) {
+    if (selectedFilter.name === LEVEL_VARIABLE_VALUE) {
       variableName = VAR_FIELDS;
     }
-
     const variable = sceneGraph.lookupVariable(variableName, this);
     if (!(variable instanceof AdHocFiltersVariable)) {
       return;
     }
 
-    // Check if the filter is already there
-    const isFilterDuplicate = variable.state.filters.some((f) => {
-      return f.key === labelName && f.value === labels[labelName];
-=======
     // In a case filter is already there, remove it
     let filters = variable.state.filters.filter((f) => {
       return f.key !== selectedFilter.name && f.value !== selectedFilter.value;
->>>>>>> 12174ddb
     });
 
     // If type is include, then add the filter
@@ -94,14 +74,22 @@
   };
 
   isIncluded = () => {
-    const variable = sceneGraph.lookupVariable(this.state.variableName, this);
-    if (!(variable instanceof AdHocFiltersVariable)) {
-      return;
-    }
     const filter = getFilter(this.state.frame);
     if (!filter) {
       return;
     }
+
+    let variableName = this.state.variableName;
+    // If the variable is a LEVEL_VARIABLE_VALUE, we need to use the VAR_FIELDS variable
+    // as that one is detected field
+    if (filter.name === LEVEL_VARIABLE_VALUE) {
+      variableName = VAR_FIELDS;
+    }
+    const variable = sceneGraph.lookupVariable(variableName, this);
+    if (!(variable instanceof AdHocFiltersVariable)) {
+      return;
+    }
+
     // Check if the filter is already there
     return variable.state.filters.some((f) => {
       return f.key === filter.name && f.value === filter.value;
