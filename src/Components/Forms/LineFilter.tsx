import { css } from '@emotion/css';
import { CustomVariable, SceneComponentProps, SceneObjectBase, SceneObjectState, sceneGraph } from '@grafana/scenes';
import { Field, Input } from '@grafana/ui';
import { debounce } from 'lodash';
import React, { ChangeEvent } from 'react';
<<<<<<< HEAD
import { VAR_LINE_FILTER } from 'services/variables';

=======
import { VAR_LINE_FILTER } from 'services/shared';
import { testIds } from 'Components/testIds';
>>>>>>> 9ecdbfb2
interface LineFilterState extends SceneObjectState {
  lineFilter: string;
}

export class LineFilter extends SceneObjectBase<LineFilterState> {
  static Component = LineFilterRenderer;

  constructor(state?: Partial<LineFilterState>) {
    super({ lineFilter: state?.lineFilter || '', ...state });
    this.addActivationHandler(this._onActivate);
  }

  private _onActivate = () => {
    const lineFilterValue = this.getVariable().getValue();
    if (!lineFilterValue) {
      return;
    }
    const matches = lineFilterValue.toString().match(/`(.+)`/);
    if (!matches || matches.length !== 2) {
      return;
    }
    this.setState({
      lineFilter: matches[1],
    });
  };

  private getVariable() {
    const variable = sceneGraph.lookupVariable(VAR_LINE_FILTER, this);
    if (!(variable instanceof CustomVariable)) {
      throw new Error('Logs format variable not found');
    }
    return variable;
  }

  handleChange = (e: ChangeEvent<HTMLInputElement>) => {
    this.setState({
      lineFilter: e.target.value,
    });
    this.updateVariable(e.target.value);
  };

  updateVariable = debounce((search: string) => {
    const variable = this.getVariable();
    variable.changeValueTo(`|= \`${search}\``);
  }, 350);
}

function LineFilterRenderer({ model }: SceneComponentProps<LineFilter>) {
  const { lineFilter } = model.useState();

  return (
    <Field>
      <Input
        data-testid={testIds.exploreServiceBreakdown.search}
        value={lineFilter}
        className={styles.input}
        onChange={model.handleChange}
        placeholder="Search"
      />
    </Field>
  );
}

const styles = {
  input: css({
    width: '100%',
  }),
};<|MERGE_RESOLUTION|>--- conflicted
+++ resolved
@@ -3,13 +3,9 @@
 import { Field, Input } from '@grafana/ui';
 import { debounce } from 'lodash';
 import React, { ChangeEvent } from 'react';
-<<<<<<< HEAD
 import { VAR_LINE_FILTER } from 'services/variables';
+import { testIds } from 'Components/testIds';
 
-=======
-import { VAR_LINE_FILTER } from 'services/shared';
-import { testIds } from 'Components/testIds';
->>>>>>> 9ecdbfb2
 interface LineFilterState extends SceneObjectState {
   lineFilter: string;
 }
