--- conflicted
+++ resolved
@@ -33,11 +33,8 @@
 import { GrotError } from '../GrotError';
 import { SelectFieldButton } from './SelectFieldButton';
 import { PLUGIN_ID } from 'services/routing';
-<<<<<<< HEAD
 import { buildLokiQuery } from 'services/query';
-=======
 import { USER_EVENTS_ACTIONS, USER_EVENTS_PAGES, reportAppInteraction } from 'services/analytics';
->>>>>>> 924ac1db
 
 export const SERVICE_NAME = 'service_name';
 
