--- conflicted
+++ resolved
@@ -311,7 +311,7 @@
             </div>
             <Field className={styles.searchField}>
               <Input
-                data-testid={testIds.exploreService.search}
+                data-testid={testIds.exploreServiceSearch.search}
                 value={searchQuery}
                 prefix={<Icon name="search" />}
                 placeholder="Search services"
@@ -327,26 +327,6 @@
               </div>
             )}
           </div>
-<<<<<<< HEAD
-=======
-          <Field className={styles.searchField}>
-            <Input
-              data-testid={testIds.exploreServiceSearch.search}
-              value={searchQuery}
-              prefix={<Icon name="search" />}
-              placeholder="Search services"
-              onChange={onSearchChange}
-            />
-          </Field>
-          {/** If we don't have any servicesByVolume, volume endpoint is probably not enabled */}
-          {!isServicesByVolumeLoading && volumeApiError && <ConfigureVolumeError />}
-          {!isServicesByVolumeLoading && !volumeApiError && !servicesByVolume?.length && <NoVolumeError />}
-          {!isServicesByVolumeLoading && servicesToQuery && servicesToQuery.length > 0 && (
-            <div className={styles.body}>
-              <body.Component model={body} />
-            </div>
-          )}
->>>>>>> d00145c7
         </div>
       </PluginPage>
     );
