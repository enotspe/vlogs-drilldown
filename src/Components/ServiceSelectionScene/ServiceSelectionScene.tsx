--- conflicted
+++ resolved
@@ -39,11 +39,7 @@
 import { getQueryRunner, setLeverColorOverrides } from 'services/panel';
 import { ConfigureVolumeError } from './ConfigureVolumeError';
 import { NoVolumeError } from './NoVolumeError';
-<<<<<<< HEAD
-=======
-import { PluginPage } from '@grafana/runtime';
 import { getLabelsFromSeries, toggleLevelFromFilter } from 'services/levels';
->>>>>>> 99cac1fe
 
 export const SERVICE_NAME = 'service_name';
 
@@ -64,15 +60,7 @@
   serviceLevel: Map<string, string[]>;
 }
 
-<<<<<<< HEAD
-export class ServiceSelectionComponent extends SceneObjectBase<ServiceSelectionComponentState> {
-=======
-export class StartingPointSelectedEvent extends BusEventBase {
-  public static type = 'start-point-selected-event';
-}
-
 export class ServiceSelectionScene extends SceneObjectBase<ServiceSelectionSceneState> {
->>>>>>> 99cac1fe
   protected _variableDependency = new VariableDependencyConfig(this, {
     // We want to subscribe to changes in datasource variables and update the top services when the datasource changes
     variableNames: [VAR_DATASOURCE],
