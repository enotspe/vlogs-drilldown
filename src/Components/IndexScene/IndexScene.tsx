--- conflicted
+++ resolved
@@ -32,15 +32,11 @@
 
 import { addLastUsedDataSourceToStorage, getLastUsedDataSourceFromStorage } from 'services/store';
 import { ServiceScene } from '../ServiceScene/ServiceScene';
-<<<<<<< HEAD
-import { ServiceSelectionComponent } from '../ServiceSelectionScene/ServiceSelectionScene';
-=======
-import { ServiceSelectionScene, StartingPointSelectedEvent } from '../ServiceSelectionScene/ServiceSelectionScene';
->>>>>>> 99cac1fe
 import { LayoutScene } from './LayoutScene';
 import { FilterOp } from 'services/filters';
 import { SLUGS } from '../../services/routing';
 import { getSlug } from '../Pages';
+import { ServiceSelectionScene } from '../ServiceSelectionScene/ServiceSelectionScene';
 
 export type LogExplorationMode = 'service_selection' | 'service_details';
 
@@ -126,14 +122,10 @@
 function getContentScene() {
   const slug = getSlug();
   if (slug === SLUGS.explore) {
-    return new ServiceSelectionComponent({});
-  }
-<<<<<<< HEAD
+    return new ServiceSelectionScene({});
+  }
 
   return new ServiceScene({});
-=======
-  return new ServiceSelectionScene({});
->>>>>>> 99cac1fe
 }
 
 function getVariableSet(initialDS?: string, initialFilters?: AdHocVariableFilter[]) {
