import { css } from '@emotion/css';
import { GrafanaTheme2 } from '@grafana/data';
import { Button, useStyles2 } from '@grafana/ui';
import React from 'react';
import { testIds } from 'services/testIds';

type Props = {
  onInclude: () => void;
  onReset: () => void;
  isIncluded: boolean;
  // temporary fix for the case when we want to show only include button (without exclude button)
  onlyIncluded?: boolean;
  // these are optional in case we want to show only included button
  onExclude?: () => void;
  isExcluded?: boolean;
};

export const FilterButton = (props: Props) => {
  const { isExcluded, isIncluded, onInclude, onExclude, onReset, onlyIncluded } = props;
  const styles = useStyles2(getStyles, isIncluded, isExcluded, onlyIncluded);
  return (
    <div className={styles.container}>
      <Button
        variant={isIncluded ? 'primary' : 'secondary'}
        fill="outline"
        size="sm"
        className={styles.includeButton}
        onClick={isIncluded ? onReset : onInclude}
        data-testid={testIds.exploreServiceDetails.buttonFilterInclude}
      >
<<<<<<< HEAD
        {isIncluded && onlyIncluded ? 'Undo include' : 'Include'}
=======
        Include
      </Button>
      <Button
        variant={isExcluded ? 'primary' : 'secondary'}
        fill="outline"
        size="sm"
        className={styles.excludeButton}
        onClick={isExcluded ? onReset : onExclude}
        data-testid={testIds.exploreServiceDetails.buttonFilterExclude}
      >
        Exclude
>>>>>>> d00145c7
      </Button>

      {!onlyIncluded && (
        <Button
          variant={isExcluded ? 'primary' : 'secondary'}
          fill="outline"
          size="sm"
          className={styles.excludeButton}
          onClick={isExcluded ? onReset : onExclude}
        >
          Exclude
        </Button>
      )}
    </div>
  );
};

const getStyles = (
  theme: GrafanaTheme2,
  isIncluded: boolean,
  isExcluded: boolean | undefined,
  onlyIncluded: boolean | undefined
) => {
  return {
    container: css({
      display: 'flex',
      justifyContent: 'center',
    }),
    includeButton: css({
      borderRadius: 0,
      borderRight: isIncluded || onlyIncluded ? undefined : 'none',
    }),
    excludeButton: css({
      borderRadius: `0 ${theme.shape.radius.default} ${theme.shape.radius.default} 0`,
      borderLeft: isExcluded ? undefined : 'none',
    }),
  };
};<|MERGE_RESOLUTION|>--- conflicted
+++ resolved
@@ -28,23 +28,8 @@
         onClick={isIncluded ? onReset : onInclude}
         data-testid={testIds.exploreServiceDetails.buttonFilterInclude}
       >
-<<<<<<< HEAD
         {isIncluded && onlyIncluded ? 'Undo include' : 'Include'}
-=======
-        Include
       </Button>
-      <Button
-        variant={isExcluded ? 'primary' : 'secondary'}
-        fill="outline"
-        size="sm"
-        className={styles.excludeButton}
-        onClick={isExcluded ? onReset : onExclude}
-        data-testid={testIds.exploreServiceDetails.buttonFilterExclude}
-      >
-        Exclude
->>>>>>> d00145c7
-      </Button>
-
       {!onlyIncluded && (
         <Button
           variant={isExcluded ? 'primary' : 'secondary'}
@@ -52,6 +37,7 @@
           size="sm"
           className={styles.excludeButton}
           onClick={isExcluded ? onReset : onExclude}
+          data-testid={testIds.exploreServiceDetails.buttonFilterExclude}
         >
           Exclude
         </Button>
