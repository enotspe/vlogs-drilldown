import { css } from '@emotion/css';
import React, { useCallback, useState } from 'react';

import { GrafanaTheme2 } from '@grafana/data';
import {
  PanelBuilders,
  SceneComponentProps,
  SceneCSSGridLayout,
  SceneFlexItem,
  SceneFlexLayout,
  sceneGraph,
  SceneObjectBase,
  SceneObjectState,
  SceneQueryRunner,
  SceneVariable,
  VariableDependencyConfig,
} from '@grafana/scenes';
import {
  DrawStyle,
  Field,
  Icon,
  Input,
  LoadingPlaceholder,
  StackingMode,
  useStyles2,
  Text,
  TextLink,
} from '@grafana/ui';

import { SelectFieldButton } from '../Forms/SelectFieldButton';
import { explorationDS, VAR_DATASOURCE } from 'services/variables';
import { GrotError } from 'Components/GrotError';
import { getLokiDatasource } from 'services/scenes';
import { getFavoriteServicesFromStorage } from 'services/store';
import { debounce } from 'lodash';
import { testIds } from 'Components/testIds';

const SERVICE_NAME = 'service_name';

interface ServiceSelectionComponentState extends SceneObjectState {
  // The body of the component
  body: SceneCSSGridLayout;
  // We query volume endpoint to get list of all services and order them by volume
  servicesByVolume?: string[];
  // Keeps track of whether service list is being fetched from volume endpoint
  isServicesByVolumeLoading: boolean;
  // Keeps track of the search query in input field
  searchServicesString: string;
  // List of services to be shown in the body
  servicesToQuery?: string[];
}

export class ServiceSelectionComponent extends SceneObjectBase<ServiceSelectionComponentState> {
  protected _variableDependency = new VariableDependencyConfig(this, {
    // We want to subscribe to changes in datasource variables and update the top services when the datasource changes
    variableNames: [VAR_DATASOURCE],
    onReferencedVariableValueChanged: async (variable: SceneVariable) => {
      const { name } = variable.state;
      if (name === VAR_DATASOURCE) {
        this._getServicesByVolume();
      }
    },
  });

  constructor(state: Partial<ServiceSelectionComponentState>) {
    super({
      body: new SceneCSSGridLayout({ children: [] }),
      isServicesByVolumeLoading: false,
      servicesByVolume: undefined,
      searchServicesString: '',
      servicesToQuery: undefined,
      ...state,
    });

    this.addActivationHandler(this._onActivate.bind(this));
  }

  private _onActivate() {
    this._getServicesByVolume();
    this.subscribeToState((newState, oldState) => {
      // Updates servicesToQuery when servicesByVolume is changed - should happen only once when the list of services is fetched during initialization
      if (newState.servicesByVolume !== oldState.servicesByVolume) {
        const ds = sceneGraph.lookupVariable(VAR_DATASOURCE, this)?.getValue();
        const servicesToQuery = addFavoriteServices(
          newState.servicesByVolume ?? [],
          getFavoriteServicesFromStorage(ds)
        );
        this.setState({
          servicesToQuery,
        });
      }

      // Updates servicesToQuery when searchServicesString is changed
      if (newState.searchServicesString !== oldState.searchServicesString) {
        const services = this.state.servicesByVolume?.filter((service) =>
          service.toLowerCase().includes(newState.searchServicesString?.toLowerCase() ?? '')
        );
        let servicesToQuery = services ?? [];
        // If user is not searching for anything, add favorite services to the top
        if (newState.searchServicesString === '') {
          const ds = sceneGraph.lookupVariable(VAR_DATASOURCE, this)?.getValue();
          servicesToQuery = addFavoriteServices(servicesToQuery, getFavoriteServicesFromStorage(ds));
        }
        this.setState({
          servicesToQuery,
        });
      }

      // When servicesToQuery is changed, update the body and render the panels with the new services
      if (newState.servicesToQuery !== oldState.servicesToQuery) {
        this.updateBody();
      }
    });
  }

  // Run on initialization to fetch list of services ordered by volume
  private async _getServicesByVolume() {
    const timeRange = sceneGraph.getTimeRange(this).state.value;
    this.setState({
      isServicesByVolumeLoading: true,
    });
    const ds = await getLokiDatasource(this);
    if (!ds) {
      return;
    }

    try {
      const volumeResponse = await ds.getResource!('index/volume', {
        query: `{${SERVICE_NAME}=~".+"}`,
        from: timeRange.from.utc().toISOString(),
        to: timeRange.to.utc().toISOString(),
      });
      const serviceMetrics: { [key: string]: number } = {};
      volumeResponse.data.result.forEach((item: any) => {
        const serviceName = item['metric'][SERVICE_NAME];
        const value = Number(item['value'][1]);
        serviceMetrics[serviceName] = value;
      });

      const servicesByVolume = Object.entries(serviceMetrics)
        .sort((a, b) => b[1] - a[1]) // Sort by value in descending order
        .map(([serviceName]) => serviceName); // Extract service names

      this.setState({
        servicesByVolume,
        isServicesByVolumeLoading: false,
      });
    } catch (error) {
      console.log(`Failed to fetch top services:`, error);
      this.setState({
        servicesByVolume: [],
        isServicesByVolumeLoading: false,
      });
    }
  }

  private updateBody() {
<<<<<<< HEAD
=======
    const ds = sceneGraph.lookupVariable(VAR_DATASOURCE, this)?.getValue();
>>>>>>> 1e7fa6d1
    // If no services are to be queried, clear the body
    if (!this.state.servicesToQuery || this.state.servicesToQuery.length === 0) {
      this.state.body.setState({ children: [] });
    } else {
      // If we have services to query, build the layout with the services. Children is an array of layouts for each service (1 row with 2 columns - timeseries and logs panel)
      const children = [];
      const favoriteServices = getFavoriteServicesFromStorage(
        sceneGraph.lookupVariable(VAR_DATASOURCE, this)?.getValue()
      );
      for (const service of this.state.servicesToQuery) {
        // for each service, we create a layout with timeseries and logs panel
        children.push(this.buildServiceLayout(service, favoriteServices.includes(service)));
      }
      this.state.body.setState({
        children: [
<<<<<<< HEAD
          new SceneCSSGridLayout({
            children,
            isLazy: true,
            templateColumns: 'repeat(1, 1fr)',
            autoRows: '200px',
          }),
        ],
      });
    }
  }

  // Creates a layout with timeseries and logs panel for a service (1 row with 2 columns)
  buildServiceLayout(service: string, isFavorite: boolean) {
    return new SceneFlexItem({
=======
          new ByLabelRepeater({
            $data: new SceneDataTransformer({
              $data: new SceneQueryRunner({
                datasource: explorationDS, // explorationDS is just { uid: VAR_DATASOURCE}
                queries: [buildVolumeQuery(this.state.servicesToQuery)],
              }),
              transformations: [
                () => (source: Observable<DataFrame[]>) =>
                  source.pipe(map((data: DataFrame[]) => orderResults(data, getFavoriteServicesFromStorage(ds)))),
              ],
            }),
            body: new SceneFlexLayout({
              height: '200px',
              direction: 'column',
              children: [
                new SceneFlexItem({
                  body: new SceneReactObject({
                    reactNode: <LoadingPlaceholder text="Fetching services..." />,
                  }),
                }),
              ],
            }),
            repeatByLabel: SERVICE_NAME,
            getLayoutChild: this.getLayoutChild.bind(this),
          }),
        ],
      });
    }
  }

  private getLayoutChild(data: PanelData, frames: DataFrame[], service: string): SceneFlexItem {
    if (this._services[service]) {
      this._services[service].volumePanel.setState({
        $data: new SceneDataNode({ data: { ...data, series: frames } }),
      });
      return this._services[service].layout;
    }
    const volumePanel = PanelBuilders.timeseries()
      .setTitle(service)
      .setData(new SceneDataNode({ data: { ...data, series: frames } }))
      .setCustomFieldConfig('stacking', { mode: StackingMode.Normal })
      .setCustomFieldConfig('fillOpacity', 100)
      .setCustomFieldConfig('lineWidth', 0)
      .setCustomFieldConfig('pointSize', 0)
      .setCustomFieldConfig('drawStyle', DrawStyle.Bars)
      .setOverrides((overrides) => {
        overrides.matchFieldsWithName('info').overrideColor({
          mode: 'fixed',
          fixedColor: 'semi-dark-green',
        });
        overrides.matchFieldsWithName('debug').overrideColor({
          mode: 'fixed',
          fixedColor: 'semi-dark-blue',
        });
        overrides.matchFieldsWithName('error').overrideColor({
          mode: 'fixed',
          fixedColor: 'semi-dark-red',
        });
        overrides.matchFieldsWithName('warn').overrideColor({
          mode: 'fixed',
          fixedColor: 'semi-dark-orange',
        });
      })
      .setOption('legend', { showLegend: false })
      .setHeaderActions(new SelectFieldButton({ value: service }))
      .build();

    const logsQueryRunner = new SceneQueryRunner({
      datasource: explorationDS,
      queries: [buildLogsQuery(service, this.state.servicesByVolume)],
    });

    const logsPanel = PanelBuilders.logs().setData(logsQueryRunner).setOption('showTime', true).build();

    const layout = new SceneFlexItem({
>>>>>>> 1e7fa6d1
      body: new SceneFlexLayout({
        direction: 'row',
        children: [
          new SceneFlexItem({
            width: '30%',
            md: {
              width: '100%',
            },

            body: PanelBuilders.timeseries()
              // If service was previously selected, we show it in the title
              .setTitle(`${service}${isFavorite ? ' (previously selected)' : ''}`)
              .setData(
                new SceneQueryRunner({
                  datasource: explorationDS,
                  queries: [
                    // Volume of logs for service grouped by level
                    buildVolumeQuery(service),
                  ],
                })
              )
              .setCustomFieldConfig('stacking', { mode: StackingMode.Normal })
              .setCustomFieldConfig('fillOpacity', 100)
              .setCustomFieldConfig('lineWidth', 0)
              .setCustomFieldConfig('pointSize', 0)
              .setCustomFieldConfig('drawStyle', DrawStyle.Bars)
              .setOverrides((overrides) => {
                overrides.matchFieldsWithName('info').overrideColor({
                  mode: 'fixed',
                  fixedColor: 'semi-dark-green',
                });
                overrides.matchFieldsWithName('debug').overrideColor({
                  mode: 'fixed',
                  fixedColor: 'semi-dark-blue',
                });
                overrides.matchFieldsWithName('error').overrideColor({
                  mode: 'fixed',
                  fixedColor: 'semi-dark-red',
                });
                overrides.matchFieldsWithName('warn').overrideColor({
                  mode: 'fixed',
                  fixedColor: 'semi-dark-orange',
                });
              })
              .setOption('legend', { showLegend: false })
              .setHeaderActions(new SelectFieldButton({ value: service }))
              .build(),
          }),
          new SceneFlexItem({
            width: '70%',
            md: {
              width: '100%',
            },
            body: PanelBuilders.logs()
              .setTitle(`${service}`)
              .setData(
                new SceneQueryRunner({
                  datasource: explorationDS,
                  queries: [buildLogQuery(service)],
                })
              )
              .setOption('showTime', true)
              .build(),
          }),
        ],
      }),
    });
  }

  // We could also run model.setState in component, but it is recommended to implement the state-modifying methods in the scene object
  public onSearchServicesChange = debounce((serviceString: string) => {
    this.setState({
      searchServicesString: serviceString,
    });
  }, 500);

  public static Component = ({ model }: SceneComponentProps<ServiceSelectionComponent>) => {
    const styles = useStyles2(getStyles);
    const { isServicesByVolumeLoading, servicesToQuery, body } = model.useState();

    // searchQuery is used to keep track of the search query in input field
    const [searchQuery, setSearchQuery] = useState('');
    const onSearchChange = useCallback(
      (e: React.FormEvent<HTMLInputElement>) => {
        setSearchQuery(e.currentTarget.value);
        model.onSearchServicesChange(e.currentTarget.value);
      },
      [model]
    );
    return (
      <div className={styles.container}>
        <div className={styles.bodyWrapper}>
          <div>
            {/** This is on top to show that we are loading Showing: X of X services div */}
            {isServicesByVolumeLoading && <LoadingPlaceholder text={'Loading'} className={styles.loadingText} />}
            {!isServicesByVolumeLoading && <>Showing {servicesToQuery?.length} services</>}
          </div>
          <Field className={styles.searchField}>
            <Input
              data-testid={testIds.exploreService.search}
              value={searchQuery}
              prefix={<Icon name="search" />}
              placeholder="Search services"
              onChange={onSearchChange}
            />
          </Field>
          {isServicesByVolumeLoading && <LoadingPlaceholder text="Fetching services..." />}
          {/** If we don't have any servicesByVolume, volume endpoint is probably not enabled */}
          {!isServicesByVolumeLoading && !servicesByVolume?.length && (
            <GrotError>
              <p>Log volume has not been configured.</p>
              <p>
                <TextLink href="https://grafana.com/docs/loki/latest/reference/api/#query-log-volume" external>
                  Instructions to enable volume in the Loki config:
                </TextLink>
              </p>
              <Text textAlignment="left">
                <pre>
                  <code>
                    limits_config:
                    <br />
                    &nbsp;&nbsp;volume_enabled: true
                  </code>
                </pre>
              </Text>
            </GrotError>
          )}
          {!isServicesByVolumeLoading && servicesToQuery && servicesToQuery.length > 0 && (
            <div className={styles.body}>
              <body.Component model={body} />
            </div>
          )}
        </div>
      </div>
    );
  };
}

function buildVolumeQuery(service: string) {
  return {
    refId: 'A',
    expr: `sum by(level) (count_over_time({${SERVICE_NAME}=\`${service}\`} | drop __error__ [$__auto]))`,
    queryType: 'range',
    legendFormat: '{{level}}',
  };
}

function buildLogQuery(service: string) {
  return {
    refId: 'A',
    expr: `{${SERVICE_NAME}=\`${service}\`}`,
    queryType: 'range',
    maxLines: 100,
  };
}

function addFavoriteServices(services: string[], favoriteServices: string[]) {
  const set = new Set([...favoriteServices, ...services]);
  return Array.from(set);
}

function orderResults(data: DataFrame[], favoriteServices: string[]) {
  data.forEach((a) => reduceField({ field: a.fields[1], reducers: [ReducerID.max] }));
  return data.sort((a, b) => {
    const aService = a.fields?.[1]?.labels?.[SERVICE_NAME] ?? '';
    const bService = b.fields?.[1]?.labels?.[SERVICE_NAME] ?? '';
    const aIsFavorite = favoriteServices.includes(aService);
    const bIsFavorite = favoriteServices.includes(bService);
    if (aIsFavorite && !bIsFavorite) {
      return -1;
    } else if (!aIsFavorite && bIsFavorite) {
      return 1;
    } else if (aIsFavorite && bIsFavorite) {
      if (favoriteServices.indexOf(aService) < favoriteServices.indexOf(bService)) {
        return -1;
      }
      return 1;
    } else {
      return (b.fields[1].state?.calcs?.max || 0) - (a.fields[1].state?.calcs?.max || 0);
    }
  });
}

function getStyles(theme: GrafanaTheme2) {
  return {
    container: css({
      display: 'flex',
      flexDirection: 'column',
      flexGrow: 1,
      position: 'relative',
    }),
    headingWrapper: css({
      marginTop: theme.spacing(1),
    }),
    loadingText: css({
      margin: 0,
    }),
    header: css({
      position: 'absolute',
      right: 0,
      top: '4px',
      zIndex: 2,
    }),
    bodyWrapper: css({
      flexGrow: 1,
      display: 'flex',
      flexDirection: 'column',
    }),
    body: css({
      overflowY: 'scroll',
      flexGrow: 1,
      display: 'flex',
      flexDirection: 'column',
    }),
    searchField: css({
      marginTop: theme.spacing(1),
    }),
  };
}<|MERGE_RESOLUTION|>--- conflicted
+++ resolved
@@ -155,10 +155,6 @@
   }
 
   private updateBody() {
-<<<<<<< HEAD
-=======
-    const ds = sceneGraph.lookupVariable(VAR_DATASOURCE, this)?.getValue();
->>>>>>> 1e7fa6d1
     // If no services are to be queried, clear the body
     if (!this.state.servicesToQuery || this.state.servicesToQuery.length === 0) {
       this.state.body.setState({ children: [] });
@@ -174,7 +170,6 @@
       }
       this.state.body.setState({
         children: [
-<<<<<<< HEAD
           new SceneCSSGridLayout({
             children,
             isLazy: true,
@@ -189,83 +184,6 @@
   // Creates a layout with timeseries and logs panel for a service (1 row with 2 columns)
   buildServiceLayout(service: string, isFavorite: boolean) {
     return new SceneFlexItem({
-=======
-          new ByLabelRepeater({
-            $data: new SceneDataTransformer({
-              $data: new SceneQueryRunner({
-                datasource: explorationDS, // explorationDS is just { uid: VAR_DATASOURCE}
-                queries: [buildVolumeQuery(this.state.servicesToQuery)],
-              }),
-              transformations: [
-                () => (source: Observable<DataFrame[]>) =>
-                  source.pipe(map((data: DataFrame[]) => orderResults(data, getFavoriteServicesFromStorage(ds)))),
-              ],
-            }),
-            body: new SceneFlexLayout({
-              height: '200px',
-              direction: 'column',
-              children: [
-                new SceneFlexItem({
-                  body: new SceneReactObject({
-                    reactNode: <LoadingPlaceholder text="Fetching services..." />,
-                  }),
-                }),
-              ],
-            }),
-            repeatByLabel: SERVICE_NAME,
-            getLayoutChild: this.getLayoutChild.bind(this),
-          }),
-        ],
-      });
-    }
-  }
-
-  private getLayoutChild(data: PanelData, frames: DataFrame[], service: string): SceneFlexItem {
-    if (this._services[service]) {
-      this._services[service].volumePanel.setState({
-        $data: new SceneDataNode({ data: { ...data, series: frames } }),
-      });
-      return this._services[service].layout;
-    }
-    const volumePanel = PanelBuilders.timeseries()
-      .setTitle(service)
-      .setData(new SceneDataNode({ data: { ...data, series: frames } }))
-      .setCustomFieldConfig('stacking', { mode: StackingMode.Normal })
-      .setCustomFieldConfig('fillOpacity', 100)
-      .setCustomFieldConfig('lineWidth', 0)
-      .setCustomFieldConfig('pointSize', 0)
-      .setCustomFieldConfig('drawStyle', DrawStyle.Bars)
-      .setOverrides((overrides) => {
-        overrides.matchFieldsWithName('info').overrideColor({
-          mode: 'fixed',
-          fixedColor: 'semi-dark-green',
-        });
-        overrides.matchFieldsWithName('debug').overrideColor({
-          mode: 'fixed',
-          fixedColor: 'semi-dark-blue',
-        });
-        overrides.matchFieldsWithName('error').overrideColor({
-          mode: 'fixed',
-          fixedColor: 'semi-dark-red',
-        });
-        overrides.matchFieldsWithName('warn').overrideColor({
-          mode: 'fixed',
-          fixedColor: 'semi-dark-orange',
-        });
-      })
-      .setOption('legend', { showLegend: false })
-      .setHeaderActions(new SelectFieldButton({ value: service }))
-      .build();
-
-    const logsQueryRunner = new SceneQueryRunner({
-      datasource: explorationDS,
-      queries: [buildLogsQuery(service, this.state.servicesByVolume)],
-    });
-
-    const logsPanel = PanelBuilders.logs().setData(logsQueryRunner).setOption('showTime', true).build();
-
-    const layout = new SceneFlexItem({
->>>>>>> 1e7fa6d1
       body: new SceneFlexLayout({
         direction: 'row',
         children: [
@@ -344,7 +262,7 @@
 
   public static Component = ({ model }: SceneComponentProps<ServiceSelectionComponent>) => {
     const styles = useStyles2(getStyles);
-    const { isServicesByVolumeLoading, servicesToQuery, body } = model.useState();
+    const { isServicesByVolumeLoading, servicesByVolume, servicesToQuery, body } = model.useState();
 
     // searchQuery is used to keep track of the search query in input field
     const [searchQuery, setSearchQuery] = useState('');
@@ -427,28 +345,6 @@
   return Array.from(set);
 }
 
-function orderResults(data: DataFrame[], favoriteServices: string[]) {
-  data.forEach((a) => reduceField({ field: a.fields[1], reducers: [ReducerID.max] }));
-  return data.sort((a, b) => {
-    const aService = a.fields?.[1]?.labels?.[SERVICE_NAME] ?? '';
-    const bService = b.fields?.[1]?.labels?.[SERVICE_NAME] ?? '';
-    const aIsFavorite = favoriteServices.includes(aService);
-    const bIsFavorite = favoriteServices.includes(bService);
-    if (aIsFavorite && !bIsFavorite) {
-      return -1;
-    } else if (!aIsFavorite && bIsFavorite) {
-      return 1;
-    } else if (aIsFavorite && bIsFavorite) {
-      if (favoriteServices.indexOf(aService) < favoriteServices.indexOf(bService)) {
-        return -1;
-      }
-      return 1;
-    } else {
-      return (b.fields[1].state?.calcs?.max || 0) - (a.fields[1].state?.calcs?.max || 0);
-    }
-  });
-}
-
 function getStyles(theme: GrafanaTheme2) {
   return {
     container: css({
