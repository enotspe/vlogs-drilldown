import { DataFrame, PanelData } from '@grafana/data';
import { DrawStyle, StackingMode } from '@grafana/ui';
import { PanelBuilders, SceneCSSGridItem, SceneDataNode } from '@grafana/scenes';
import { getColorByIndex } from './scenes';
import { AddToFiltersButton } from 'Components/ServiceScene/Breakdowns/AddToFiltersButton';
import { VAR_FIELDS } from './variables';
import { levelOverrides } from './panel';

export type DetectedLabel = {
  label: string;
  cardinality: number;
};

export type DetectedLabelsResponse = {
  detectedLabels: DetectedLabel[];
};

interface ExtratedFields {
  type: 'logfmt' | 'json';
  fields: string[];
}

export function extractParserAndFieldsFromDataFrame(data: DataFrame) {
  const result: ExtratedFields = { type: 'logfmt', fields: [] };
  const labelTypesField = data.fields.find((f) => f.name === 'labelTypes');
  result.fields = Object.keys(
    labelTypesField?.values.reduce((acc: Record<string, boolean>, value: Record<string, string>) => {
      Object.entries(value)
        .filter(([_, v]) => v === 'P')
        .forEach(([k]) => (acc[k] = true));
      return acc;
    }, {}) || {}
  );

  const linesField = data.fields.find((f) => f.name === 'Line');
  result.type = linesField?.values[0]?.[0] === '{' ? 'json' : 'logfmt';

  return result;
}

export function getLabelValueScene(getTitle: (df: DataFrame) => string, style: DrawStyle) {
  return (data: PanelData, frame: DataFrame, frameIndex: number) => {
    const panel = PanelBuilders.timeseries() //
      .setOption('legend', { showLegend: false })
      .setCustomFieldConfig('fillOpacity', 9)
      .setTitle(getTitle(frame))
      .setData(new SceneDataNode({ data: { ...data, series: [frame] } }))
      .setColor({ mode: 'fixed', fixedColor: getColorByIndex(frameIndex) })
<<<<<<< HEAD
      .setOverrides(levelOverrides)
      .setHeaderActions(new AddToFiltersGraphAction({ frame, variableName: VAR_FIELDS }));
=======
      .setHeaderActions(new AddToFiltersButton({ frame, variableName: VAR_FIELDS }));
>>>>>>> 90f3ec10

    if (style === DrawStyle.Bars) {
      panel
        .setCustomFieldConfig('stacking', { mode: StackingMode.Normal })
        .setCustomFieldConfig('fillOpacity', 100)
        .setCustomFieldConfig('lineWidth', 0)
        .setCustomFieldConfig('pointSize', 0)
        .setOverrides(levelOverrides)
        .setCustomFieldConfig('drawStyle', DrawStyle.Bars);
    }
    return new SceneCSSGridItem({
      body: panel.build(),
    });
  };
}<|MERGE_RESOLUTION|>--- conflicted
+++ resolved
@@ -46,12 +46,8 @@
       .setTitle(getTitle(frame))
       .setData(new SceneDataNode({ data: { ...data, series: [frame] } }))
       .setColor({ mode: 'fixed', fixedColor: getColorByIndex(frameIndex) })
-<<<<<<< HEAD
       .setOverrides(levelOverrides)
-      .setHeaderActions(new AddToFiltersGraphAction({ frame, variableName: VAR_FIELDS }));
-=======
       .setHeaderActions(new AddToFiltersButton({ frame, variableName: VAR_FIELDS }));
->>>>>>> 90f3ec10
 
     if (style === DrawStyle.Bars) {
       panel
