--- conflicted
+++ resolved
@@ -37,20 +37,12 @@
   VAR_FILTERS,
   VAR_PATTERNS,
 } from '../../utils/shared';
-<<<<<<< HEAD
-import {DetailsScene} from '../../components/Explore/LogsByService/DetailsScene';
-import {AppliedPattern} from '../../components/Explore/types';
-import {VariableHide} from '@grafana/schema';
-import {LiveTailControl} from 'components/Explore/LiveTailControl';
-import {Pattern} from 'components/Explore/LogsByService/Pattern';
-=======
 import { DetailsScene } from '../../components/Explore/LogsByService/DetailsScene';
 import { AppliedPattern } from '../../components/Explore/types';
 import { VariableHide } from '@grafana/schema';
 import { LiveTailControl } from 'components/Explore/LiveTailControl';
-import { Pattern } from 'components/Explore/LogsByService/Pattern';
+import {Pattern} from 'components/Explore/LogsByService/Pattern';
 import pluginJson from '../../plugin.json';
->>>>>>> 9ce69c98
 
 type LogExplorationMode = 'start' | 'logs';
 
@@ -181,14 +173,7 @@
     })
 
     this.setState({
-<<<<<<< HEAD
-      controls: [
-        ...this.state.controls,
-        new LiveTailControl({}),
-      ],
-=======
       controls: [...this.state.controls, new LiveTailControl({})],
->>>>>>> 9ce69c98
     });
     locationService.partial({ mode: 'logs' });
   }
@@ -326,9 +311,10 @@
     datasource: explorationDS,
     layout: 'horizontal',
     label: 'Service',
-    filters: initialFilters ?? [],
-    expressionBuilder: renderLogQLLabelFilters,
-  });
+        filters: initialFilters ?? [],
+        expressionBuilder: renderLogQLLabelFilters,
+        hide: VariableHide.hideVariable,
+      });
 
   filterVariable._getOperators = () => {
     return operators;
@@ -337,11 +323,12 @@
   const fieldsVariable = new AdHocFiltersVariable({
     name: VAR_FIELDS,
     label: 'Filters',
-    applyMode: 'manual',
-    getTagKeysProvider: () => Promise.resolve({ values: [] }),
-    getTagValuesProvider: () => Promise.resolve({ values: [] }),
-    expressionBuilder: renderLogQLFieldFilters,
-  });
+        applyMode: 'manual',
+        getTagKeysProvider: () => Promise.resolve({ values: [] }),
+        getTagValuesProvider: () => Promise.resolve({ values: [] }),
+        expressionBuilder: renderLogQLFieldFilters,
+        hide: VariableHide.hideVariable,
+      });
 
   fieldsVariable._getOperators = () => {
     return operators;
@@ -359,36 +346,9 @@
   });
   return new SceneVariableSet({
     variables: [
-<<<<<<< HEAD
-      new DataSourceVariable({
-        name: VAR_DATASOURCE,
-        label: 'Data source',
-        value: initialDS,
-        pluginId: 'loki',
-      }),
-      new AdHocFiltersVariable({
-        name: VAR_FILTERS,
-        datasource: explorationDS,
-        layout: 'horizontal',
-        label: 'Labels',
-        filters: initialFilters ?? [],
-        expressionBuilder: renderLogQLLabelFilters,
-        hide: VariableHide.hideVariable,
-      }),
-      new AdHocFiltersVariable({
-        name: VAR_FIELDS,
-        label: 'Fields',
-        applyMode: 'manual',
-        getTagKeysProvider: () => Promise.resolve({ values: [] }),
-        getTagValuesProvider: () => Promise.resolve({ values: [] }),
-        expressionBuilder: renderLogQLFieldFilters,
-        hide: VariableHide.hideVariable,
-      }),
-=======
       dsVariable,
       filterVariable,
       fieldsVariable,
->>>>>>> 9ce69c98
       new CustomVariable({
         name: VAR_PATTERNS,
         value: '|= ``',
